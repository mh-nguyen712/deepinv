# Configuration file for the Sphinx documentation builder.
#
# For the full list of built-in configuration values, see the documentation:
# https://www.sphinx-doc.org/en/master/usage/configuration.html

# This is necessary for now but should not be in future version of sphinx_gallery
# as a simple list of paths will be enough.
from sphinx_gallery.sorting import ExplicitOrder
from sphinx_gallery.directives import ImageSg
import sys
import os
from pathlib import Path
from sphinx.util import logging

logger = logging.getLogger(__name__)

basedir = os.path.abspath(os.path.join(os.path.dirname(__file__), "..", ".."))
sys.path.insert(0, basedir)

# -- Project information -----------------------------------------------------
# https://www.sphinx-doc.org/en/master/usage/configuration.html#project-information

project = "deepinverse"
copyright = "2024, deepinverse contributors"
author = (
    "Julian Tachella, Matthieu Terris, Samuel Hurault, Dongdong Chen and Andrew Wang"
)
release = "0.2"

# -- General configuration ---------------------------------------------------
# https://www.sphinx-doc.org/en/master/usage/configuration.html#general-configuration

extensions = [
    "sphinx.ext.autodoc",
    "sphinx.ext.autosummary",
    "sphinx.ext.viewcode",
    "sphinx.ext.napoleon",
    "sphinx.ext.intersphinx",
    "sphinx.ext.doctest",
    "sphinx_gallery.gen_gallery",
    "sphinxemoji.sphinxemoji",
    "sphinx_copybutton",
    "sphinx_design",
]
copybutton_exclude = ".linenos, .gp"

intersphinx_mapping = {
    "numpy": ("https://numpy.org/doc/stable/", None),
    "torch": ("https://pytorch.org/docs/stable/", None),
    "torchvision": ("https://pytorch.org/vision/stable/", None),
    "python": ("https://docs.python.org/3.9/", None),
    "deepinv": ("https://deepinv.github.io/deepinv/", None),
}

# for python3 type hints
autodoc_typehints = "description"
autodoc_typehints_description_target = "documented"
# to handle functions as default input arguments
autodoc_preserve_defaults = True
# Warn about broken links
nitpicky = True
# Create link to the API in the auto examples
autodoc_inherit_docstrings = False


####  userguide directive ###
from docutils import nodes
from docutils.parsers.rst import Directive
from sphinx.addnodes import pending_xref

default_role = "code"  # default role for single backticks


class UserGuideMacro(Directive):
    required_arguments = 1  # The reference name (ref_name)
    has_content = False

    def run(self):
        ref_name = self.arguments[0]

        # Create the paragraph node
        paragraph_node = nodes.paragraph()

        # Add "**User Guide**: refer to " text
        paragraph_node += nodes.strong(text="User Guide: ")
        paragraph_node += nodes.Text("refer to ")

        # Create a pending_xref node to resolve the title dynamically
        xref_node = pending_xref(
            "",  # No initial text
            refdomain="std",  # Standard domain (used for :ref:)
            reftype="ref",  # Reference type
            reftarget=ref_name,  # Target reference
            refexplicit=False,  # Let Sphinx insert the title automatically
        )
        xref_node += nodes.Text("")  # Placeholder; Sphinx replaces this with the title
        paragraph_node += xref_node

        # Add the final " for more information." text
        paragraph_node += nodes.Text(" for more information.")

        return [paragraph_node]


class TolerantImageSg(ImageSg):
    option_spec = ImageSg.option_spec.copy()
    option_spec["ignore_missing"] = lambda x: True if x.lower() == "true" else False

    def run(self):
        image_path = self.arguments[0]
        ignore_missing = self.options.get("ignore_missing", False)
        full_path = os.path.join(basedir, "docs", "source", image_path.strip("/"))
        if (not os.path.exists(full_path)) and ignore_missing:
            logger.info(f"Ignoring missing image: {full_path}")
            return []  # Return empty node list to skip rendering
        return super().run()


def setup(app):
    app.add_directive("userguide", UserGuideMacro)
    app.add_directive("image-sg-ignore", TolerantImageSg)


#############################

templates_path = ["_templates"]
exclude_patterns = ["_build", "Thumbs.db", ".DS_Store"]
add_module_names = True  # include the module path in the function name


sphinx_gallery_conf = {
    "examples_dirs": ["../../examples/"],
    "gallery_dirs": "auto_examples",  # path to where to save gallery generated output
    "filename_pattern": "/demo_",
    "run_stale_examples": False,
    "ignore_pattern": r"__init__\.py",
    "reference_url": {
        # The module you locally document uses None
        "sphinx_gallery": None
    },
    # directory where function/class granular galleries are stored
    "backreferences_dir": "gen_modules/backreferences",
    # Modules for which function/class level galleries are created. In
    # this case sphinx_gallery and numpy in a tuple of strings.
    "doc_module": ("deepinv"),
    # objects to exclude from implicit backreferences. The default option
    # is an empty set, i.e. exclude nothing.
    "exclude_implicit_doc": {},
    "nested_sections": True,
    "subsection_order": ExplicitOrder(
        [
            "../../examples/basics",
            "../../examples/optimization",
            "../../examples/plug-and-play",
            "../../examples/sampling",
            "../../examples/unfolded",
            "../../examples/patch-priors",
            "../../examples/self-supervised-learning",
            "../../examples/adversarial-learning",
            "../../examples/advanced",
        ]
    ),
}

# how to define macros: https://docs.mathjax.org/en/latest/input/tex/macros.html
mathjax3_config = {
    "tex": {
        "equationNumbers": {"autoNumber": "AMS", "useLabelIds": True},
        "macros": {
            "forw": [r"{A\left({#1}\right)}", 1],
            "noise": [r"{N\left({#1}\right)}", 1],
            "inverse": [r"{R\left({#1}\right)}", 1],
            "inversef": [r"{R\left({#1},{#2}\right)}", 2],
            "inversename": r"R",
            "reg": [r"{g_\sigma\left({#1}\right)}", 1],
            "regname": r"g_\sigma",
            "sensor": [r"{\eta\left({#1}\right)}", 1],
            "datafid": [r"{f\left({#1},{#2}\right)}", 2],
            "datafidname": r"f",
            "distance": [r"{d\left({#1},{#2}\right)}", 2],
            "distancename": r"d",
            "denoiser": [r"{\operatorname{D}_{{#2}}\left({#1}\right)}", 2],
            "denoisername": r"\operatorname{D}_{\sigma}",
            "xset": r"\mathcal{X}",
            "yset": r"\mathcal{Y}",
            "group": r"\mathcal{G}",
            "metric": [r"{d\left({#1},{#2}\right)}", 2],
            "loss": [r"{\mathcal\left({#1}\right)}", 1],
            "conj": [r"{\overline{#1}^{\top}}", 1],
        },
    }
}

math_numfig = True
numfig = True
numfig_secnum_depth = 3

# -- Options for HTML output -------------------------------------------------
# https://www.sphinx-doc.org/en/master/usage/configuration.html#options-for-html-output

html_theme = "pydata_sphinx_theme"
html_favicon = "figures/logo.ico"
<<<<<<< HEAD
=======
# html_static_path = []
>>>>>>> 337c8bba
html_static_path = ["_static"]
html_css_files = ["custom.css"]
html_sidebars = {  # pages with no sidebar
    "quickstart": [],
    "contributing": [],
    "finding_help": [],
    "community": [],
}
html_theme_options = {
    "logo": {
        "image_light": "figures/deepinv_logolarge.png",
        "image_dark": "figures/logo_large_dark.png",
    },
    "secondary_sidebar_items": {
        "**": [
            "page-toc",
            "sourcelink",
            # Sphinx-Gallery-specific sidebar components
            # https://sphinx-gallery.github.io/stable/advanced.html#using-sphinx-gallery-sidebar-components
            "sg_download_links",
            "sg_launcher_links",
        ],
    },
    "analytics": {"google_analytics_id": "G-NSEKFKYSGR"},
}


# Separator substition : Writing |sep| in the rst file will display a horizontal line.
rst_prolog = """
.. |sep| raw:: html

   <hr />
"""<|MERGE_RESOLUTION|>--- conflicted
+++ resolved
@@ -200,10 +200,6 @@
 
 html_theme = "pydata_sphinx_theme"
 html_favicon = "figures/logo.ico"
-<<<<<<< HEAD
-=======
-# html_static_path = []
->>>>>>> 337c8bba
 html_static_path = ["_static"]
 html_css_files = ["custom.css"]
 html_sidebars = {  # pages with no sidebar
