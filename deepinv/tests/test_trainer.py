import pytest
import numpy as np
import torch
from torch.utils.data import DataLoader, Dataset

import deepinv as dinv
from dummy import DummyCircles, DummyModel
from deepinv.training.trainer import Trainer
from deepinv.physics.generator.base import PhysicsGenerator
from deepinv.physics.forward import Physics
from deepinv.physics.noise import GaussianNoise, PoissonNoise

from unittest.mock import patch
import math
import builtins
import io
import contextlib
import re

from conftest import no_plot

NO_LEARNING = ["A_dagger", "A_adjoint", "prox_l2", "y"]


@pytest.fixture
def imsize():
    return (3, 37, 31)


@pytest.fixture
def model():
    return DummyModel()


@pytest.fixture
def physics(imsize, device):
    # choose a forward operator
    filter = torch.ones((1, 1, 3, 3), device=device) / 9
    return dinv.physics.BlurFFT(img_size=imsize, filter=filter, device=device)


@pytest.mark.parametrize("no_learning", NO_LEARNING)
def test_nolearning(imsize, physics, model, no_learning, device):
    y = torch.ones((1,) + imsize, device=device)
    trainer = dinv.Trainer(
        model=model,
        train_dataloader=[],
        optimizer=None,
        losses=[],
        physics=physics,
        compare_no_learning=True,
        no_learning_method=no_learning,
    )
    x_hat = trainer.no_learning_inference(y, physics)
    assert (physics.A(x_hat) - y).pow(2).mean() < 0.1


def get_dummy_dataset(imsize, N, value):

    class DummyDataset(Dataset):
        r"""
        Defines a constant value image dataset
        """

        def __init__(self, value=1.0):
            self.value = value

        def __getitem__(self, i):
            return torch.ones(imsize) * self.value

        def __len__(self):
            return N

    return DummyDataset(value=value)


def get_dummy_physics(rng):
    r"""
    Returns a physics object with a Gaussian noise model
    """

    class DummyPhysics(Physics):
        # Dummy physics which sums images, and multiplies by a parameter f
        def __init__(self, *args, **kwargs):
            super().__init__(*args, **kwargs)
            self.f = 1

        def A(self, x: torch.Tensor, f: float = None, **kwargs) -> float:
            # NOTE for training with get_samples_online, this following line is technically redundant
            self.update_parameters(f=f)
            return x

        def update_parameters(self, f=None, **kwargs):
            self.f = f if f is not None else self.f

    physics = DummyPhysics()
    physics.set_noise_model(GaussianNoise(rng=rng, sigma=1e-4))
    return physics


def get_dummy_physics_generator(rng, device):
    class DummyPhysicsGenerator(PhysicsGenerator):
        # Dummy generator that outputs random factors
        def step(self, batch_size=1, seed=None, **kwargs):
            self.rng_manual_seed(seed)
            return {
                "f": torch.rand((batch_size,), generator=self.rng, device=device).item()
            }

    return DummyPhysicsGenerator(rng=rng)


@pytest.mark.parametrize(
    "use_physics_generator", [None, "param", "noise", "param+noise"]
)
@pytest.mark.parametrize("online_measurements", [True, False])
@pytest.mark.parametrize("physics_type", ["blur", "inpainting"])
def test_get_samples(
    tmp_path,
    imsize,
    physics_type,
    model,
    device,
    dummy_dataset,
    use_physics_generator,
    online_measurements,
    rng,
):
    # Dummy constant GT dataset
    class DummyDataset(Dataset):
        def __len__(self):
            return 2

        def __getitem__(self, i):
            return dummy_dataset[0]

    # Define physics
    if physics_type == "blur":
        physics = dinv.physics.BlurFFT(
            img_size=imsize,
            filter=torch.ones((1, 1, 3, 3), device=device) / 9,
            device=device,
        )
        param_name = "filter"
    elif physics_type == "inpainting":
<<<<<<< HEAD
        physics = dinv.physics.Inpainting(
            tensor_size=imsize, device=device, rng=rng, mask=0.1
        )
=======
        physics = dinv.physics.Inpainting(img_size=imsize, device=device, rng=rng)
>>>>>>> 8d4ef2ca
        param_name = "mask"

    # Define physics generator
    if use_physics_generator is None:
        physics_generator = None
    else:
        if "param" in use_physics_generator:
            if physics_type == "blur":
                param_generator = dinv.physics.generator.DiffractionBlurGenerator(
                    psf_size=(5, 5), rng=rng, device=device
                )
            elif physics_type == "inpainting":
                param_generator = dinv.physics.generator.GaussianSplittingMaskGenerator(
                    imsize, 0.6, device=device, rng=rng
                )
            physics_generator = param_generator
        if "noise" in use_physics_generator:
            noise_generator = dinv.physics.generator.SigmaGenerator(
                rng=rng, device=device
            )
            physics_generator = noise_generator
        if use_physics_generator == "param+noise":
            physics_generator = param_generator + noise_generator

    # Add noise to physics
    physics.set_noise_model(dinv.physics.GaussianNoise(sigma=0.1))

    # Generate dataset
    dataset_path = dinv.datasets.generate_dataset(
        DummyDataset(),
        physics=physics,
        physics_generator=physics_generator,
        save_dir=tmp_path / "dataset",
        device=device,
    )

    dataloader = DataLoader(
        dinv.datasets.HDF5Dataset(
            dataset_path,
            train=True,
            load_physics_generator_params=physics_generator is not None,
        )
    )

    iterator = iter(dataloader)

    if not online_measurements:
        if physics_generator is not None:
            # Test phys gen params change in offline dataset
            x1, y1, params1 = next(iterator)
            x2, y2, params2 = next(iterator)
            if "param" in use_physics_generator:
                assert not torch.all(params1[param_name] == params2[param_name])
            if "noise" in use_physics_generator:
                assert not torch.all(params1["sigma"] == params2["sigma"])
        else:
            # Test params don't exist in offline dataset
            assert len(next(iterator)) == 2  # (x, y)

    trainer = dinv.Trainer(
        model=model,
        physics=physics,
        train_dataloader=dataloader,
        optimizer=None,
        online_measurements=online_measurements,
        physics_generator=(
            physics_generator
            if online_measurements and physics_generator is not None
            else None
        ),
    )

    iterator = iter(dataloader)

    trainer.setup_train(train=True)
    x1, y1, physics1 = trainer.get_samples([iterator], g=0)
    # take this out now as otherwise physics gets modified in place by next get_samples
    param1 = getattr(physics1, param_name)
    sigma1 = physics1.noise_model.sigma
    x2, y2, physics2 = trainer.get_samples([iterator], g=0)
    param2 = getattr(physics2, param_name)
    sigma2 = physics2.noise_model.sigma

    # Test GT same in our dummy dataset
    assert torch.all(x1 == x2)

    if physics_generator is None:
        # Test params don't change when no phys gen
        assert torch.all(param1 == param2)
        assert torch.all(sigma1 == sigma2)
    else:
        # Test phys gen params change in both offline and online datasets
        assert not torch.all(y1 == y2)
        if use_physics_generator == "param":
            assert not torch.all(param1 == param2)
            assert torch.all(sigma1 == sigma2)
        elif use_physics_generator == "noise":
            assert torch.all(param1 == param2)
            assert not torch.all(sigma1 == sigma2)
        elif use_physics_generator == "param+noise":
            assert not torch.all(param1 == param2)
            assert not torch.all(sigma1 == sigma2)


@pytest.mark.parametrize("loop_random_online_physics", [True, False])
@pytest.mark.parametrize("noise", [None, "gaussian", "poisson"])
def test_trainer_physics_generator_params(
    imsize, loop_random_online_physics, noise, rng, device, model
):
    N = 10
    rng1 = rng
    rng2 = torch.Generator().manual_seed(0)

    class DummyPhysics(Physics):
        # Dummy physics which sums images, and multiplies by a parameter f
        def __init__(self, *args, **kwargs):
            super().__init__(*args, **kwargs)
            self.f = 1

        def A(self, x: torch.Tensor, f: float = None, **kwargs) -> float:
            # NOTE for training with get_samples_online, this following line is technically redundant
            self.update_parameters(f=f)
            return x.sum() * self.f

        def update_parameters(self, f: float, **kwargs):
            self.f = f
            super().update_parameters(**kwargs)

    physics = DummyPhysics()
    if noise == "gaussian":
        physics.set_noise_model(GaussianNoise(rng=rng1))
    elif noise == "poisson":
        physics.set_noise_model(PoissonNoise(rng=rng1))

    class SkeletonTrainer(Trainer):
        # hijack the step method to output samples to list
        ys = []
        fs = []

        def step(self, *args, **kwargs):
            x, y, physics_cur = self.get_samples(self.current_train_iterators, 0)
            self.ys += [y.item()]
            self.fs += [physics_cur.f]

    trainer = SkeletonTrainer(
        model=model.to(device),
        physics=physics,
        optimizer=None,
        train_dataloader=DataLoader(
            get_dummy_dataset(imsize=imsize, N=N, value=1.0)
        ),  # NO SHUFFLE
        online_measurements=True,
        physics_generator=get_dummy_physics_generator(rng=rng2, device=device),
        loop_random_online_physics=loop_random_online_physics,  # IMPORTANT
        epochs=2,
        device=device,
        save_path=None,
        verbose=False,
        show_progress_bar=False,
    )

    trainer.train()

    if loop_random_online_physics:
        # Test measurements random but repeat every epoch
        assert len(set(trainer.ys)) == len(set(trainer.fs)) == N
        assert all([a == b for (a, b) in zip(trainer.ys[:N], trainer.ys[N:])])
        assert all([a == b for (a, b) in zip(trainer.fs[:N], trainer.fs[N:])])
    else:
        # Test measurements random but don't repeat
        # This is ok for supervised training but not self-supervised!
        assert len(set(trainer.ys)) == len(set(trainer.fs)) == N * 2
        assert all([a != b for (a, b) in zip(trainer.ys[:N], trainer.ys[N:])])
        assert all([a != b for (a, b) in zip(trainer.fs[:N], trainer.fs[N:])])


def test_trainer_identity(imsize, rng, device):
    r"""
    A simple test to check that the trainer manages to learn specific functions.

    We follow the setup from above with added noise and custom physics to check the behaviour with physics generators.

    In this test, we check that a model can learn the identity function on several datasets simultaneously.
    """
    N = 10

    mean_value_dataset_0 = -0.4
    mean_value_dataset_1 = 1.9

    list_physics = [get_dummy_physics(rng=rng), get_dummy_physics(rng=rng)]
    list_generators = [
        get_dummy_physics_generator(rng=rng, device=device),
        get_dummy_physics_generator(rng=rng, device=device),
    ]
    list_dataloaders = [
        DataLoader(
            get_dummy_dataset(imsize=imsize, N=N, value=mean_value_dataset_0),
            batch_size=1,
        ),
        DataLoader(
            get_dummy_dataset(imsize=imsize, N=N, value=mean_value_dataset_1),
            batch_size=1,
        ),
    ]

    class DummyModel(torch.nn.Module):
        r"""
        If physics = Identity, then this model outputs A(x)=x * param.
        """

        def __init__(self) -> None:
            super().__init__()
            self.dummy_param = torch.nn.Parameter(torch.zeros(1), requires_grad=True)

        def forward(self, y=0.0, physics=None, **kwargs):
            return self.dummy_param * y

    dummy_model = DummyModel()
    optimizer = torch.optim.Adam(dummy_model.parameters(), lr=1e-2, weight_decay=0.0)

    trainer = Trainer(
        model=dummy_model,
        physics=list_physics,
        optimizer=optimizer,
        train_dataloader=list_dataloaders,  # NO SHUFFLE
        online_measurements=True,
        physics_generator=list_generators,
        loop_random_online_physics=True,  # IMPORTANT
        optimizer_step_multi_dataset=True,  # this is what we test in this function
        epochs=100,
        device=device,
        save_path=None,
        verbose=False,
        show_progress_bar=False,
    )

    trainer.train()

    # the model should learn the identity, i.e. dummy_parm = 1.0
    assert torch.isclose(dummy_model.dummy_param, torch.tensor(1.0), atol=1e-6)


def test_trainer_multidatasets(imsize, rng, device):
    r"""
    A simple test to check that the trainer manages to learn specific functions.

    We follow the setup from above with added noise and custom physics to check the behaviour with physics generators.

    In this test, we train a model to learn the average of two datasets.
    """
    N = 10

    mean_value_dataset_0 = -0.4
    mean_value_dataset_1 = 1.9

    list_physics = [get_dummy_physics(rng=rng), get_dummy_physics(rng=rng)]
    list_generators = [
        get_dummy_physics_generator(rng=rng, device=device),
        get_dummy_physics_generator(rng=rng, device=device),
    ]
    list_dataloaders = [
        DataLoader(
            get_dummy_dataset(imsize=imsize, N=N, value=mean_value_dataset_0),
            batch_size=1,
        ),
        DataLoader(
            get_dummy_dataset(imsize=imsize, N=N, value=mean_value_dataset_1),
            batch_size=1,
        ),
    ]

    class DummyModel(torch.nn.Module):
        def __init__(self) -> None:
            super().__init__()
            self.dummy_param = torch.nn.Parameter(torch.zeros(1), requires_grad=True)

        def forward(self, y=0.0, physics=None, **kwargs):
            return self.dummy_param * torch.ones_like(y)

    dummy_model = DummyModel()
    optimizer = torch.optim.Adam(dummy_model.parameters(), lr=1e-2, weight_decay=0.0)

    trainer = Trainer(
        model=dummy_model,
        physics=list_physics,
        optimizer=optimizer,
        train_dataloader=list_dataloaders,  # NO SHUFFLE
        online_measurements=True,
        physics_generator=list_generators,
        loop_random_online_physics=True,  # IMPORTANT
        optimizer_step_multi_dataset=True,  # this is what we test in this function
        epochs=100,
        device=device,
        save_path=None,
        verbose=False,
        show_progress_bar=False,
    )

    trainer.train()

    avg_value = (mean_value_dataset_0 + mean_value_dataset_1) / 2.0

    assert torch.isclose(dummy_model.dummy_param, torch.tensor(avg_value), atol=1e-6)


def test_trainer_load_model(tmp_path):
    class TempModel(torch.nn.Module):
        def __init__(self, *args, **kwargs):
            super().__init__(*args, **kwargs)
            self.a = torch.nn.Parameter(torch.Tensor([1]), requires_grad=False)

    trainer = dinv.Trainer(
        model=TempModel(),
        physics=dinv.physics.Physics(),
        optimizer=None,
        train_dataloader=None,
    )

    torch.save({"state_dict": trainer.model.state_dict()}, tmp_path / "temp.pth")
    trainer.model.a *= 3
    trainer.load_model(tmp_path / "temp.pth")
    assert trainer.model.a == 1


def test_trainer_test_metrics(device, rng):
    N = 10
    dataloader = torch.utils.data.DataLoader(DummyCircles(N), batch_size=2)
    trainer = dinv.Trainer(
        model=dinv.models.MedianFilter().to(device),
        physics=dinv.physics.Inpainting((3, 32, 28), mask=0.8, device=device, rng=rng),
        train_dataloader=torch.utils.data.DataLoader(DummyCircles(3)),
        eval_dataloader=dataloader,
        optimizer=None,
        epochs=0,
        losses=dinv.loss.SupLoss(),
        save_path=None,
        verbose=False,
        show_progress_bar=False,
        device=device,
        online_measurements=True,
        plot_images=True,
    )
    with no_plot():
        _ = trainer.train()
        results = trainer.test(dataloader, log_raw_metrics=True)

    assert len(results["PSNR_vals"]) == len(results["PSNR no learning_vals"]) == N
    assert np.isclose(np.mean(results["PSNR_vals"]), results["PSNR"])
    assert np.isclose(np.std(results["PSNR_vals"]), results["PSNR_std"])
    assert np.isclose(
        np.mean(results["PSNR no learning_vals"]), results["PSNR no learning"]
    )
    assert np.isclose(
        np.std(results["PSNR no learning_vals"]), results["PSNR no learning_std"]
    )


@pytest.fixture
def dummy_model(device):
    class DummyModel(dinv.models.Reconstructor):
        def __init__(self):
            super().__init__()
            self.param = torch.nn.Parameter(torch.ones(1), requires_grad=True)
            self.median = dinv.models.MedianFilter()

        def forward(self, y, physics, **kwargs):
            x = physics.A_adjoint(y)
            return (x + self.param * self.median(x)) / 2.0

    return DummyModel().to(device)


@pytest.mark.parametrize("ground_truth", [True, False])
@pytest.mark.parametrize("measurements", [True, False])
@pytest.mark.parametrize("online_measurements", [True, False])
@pytest.mark.parametrize("generate_params", [True, False])
def test_dataloader_formats(
    imsize,
    device,
    dummy_model,
    generate_params,
    ground_truth,
    measurements,
    online_measurements,
    rng,
):
    """Test dataloader return formats

    :param bool ground_truth: whether dataset return x
    :param bool measurements: whether dataset return y
    :param bool generate_params: whether dataset return params
    :param bool online_measurements: whether trainer overrides measurements online
    """
    if not ground_truth and not measurements:
        pytest.skip("Must be some data returned")

    if online_measurements and not ground_truth:
        pytest.skip("Online measurements require ground truth.")

    if not measurements and not online_measurements:
        pytest.skip("Measurements are neither loaded nor generated online")

    # Offline generator at low split ratio
    generator = dinv.physics.generator.BernoulliSplittingMaskGenerator(
        img_size=imsize, split_ratio=0.1, rng=rng, device=device
    )

    class DummyDataset(Dataset):
        def __len__(self):
            return 10

        def __getitem__(self, i):
            params = generator.step(1)
            params["mask"] = params["mask"].squeeze(0)
            x = torch.ones(imsize)
            y = x * params["mask"]
            if ground_truth:
                if measurements:
                    if generate_params:
                        return x, y, params
                    else:
                        return x, y
                else:
                    if generate_params:
                        return x, params
                    else:
                        return x
            else:
                if measurements:
                    if generate_params:
                        return torch.nan, y, params
                    else:
                        return torch.nan, y
                else:
                    raise ValueError("Some data must be returned")

    model = dummy_model
    dataset = DummyDataset()
    dataloader = DataLoader(dataset, batch_size=1)
    physics = dinv.physics.Inpainting(img_size=imsize, mask=1.0, device=device)
    optimizer = torch.optim.Adam(model.parameters(), lr=1e-1)
    losses = dinv.loss.MCLoss() if not ground_truth else dinv.loss.SupLoss()

    # Online generator at higher split ratio
    generator2 = dinv.physics.generator.BernoulliSplittingMaskGenerator(
        img_size=imsize, split_ratio=0.9, rng=rng, device=device
    )

    trainer = dinv.Trainer(
        model=model,
        losses=losses,
        plot_images=True,
        epochs=1,
        physics=physics,
        physics_generator=generator2,
        metrics=dinv.loss.MCLoss(),
        online_measurements=online_measurements,
        train_dataloader=dataloader,
        optimizer=optimizer,
    )
    trainer.setup_train()
    x, y, physics = trainer.get_samples([iter(dataloader)], 0)

    # fmt: off
    def assert_x_none(x): assert x is None
    def assert_x_full(x): assert x.mean() == 1.
    def assert_physics_unchanged(physics): assert physics.mask.mean() == 1. # params not loaded
    def assert_physics_offline(physics): assert physics.mask.mean() < .2
    def assert_physics_online(physics): assert physics.mask.mean() > .8
    def assert_y_offline(y): assert y.mean() < .2
    def assert_y_online(y): assert y.mean() > .8

    if ground_truth:
        if online_measurements:
            if measurements:
                if generate_params: # x, y, params online, both y and physics ignored
                    assert_x_full(x); assert_y_online(y); assert_physics_online(physics)
                else: # x, y online, y ignored
                    assert_x_full(x); assert_y_online(y); assert_physics_online(physics)
            else:
                if generate_params: # x, params online, params ignored
                    assert_x_full(x); assert_y_online(y); assert_physics_online(physics)
                else: # x online
                    assert_x_full(x); assert_y_online(y); assert_physics_online(physics)
        else:
            if measurements:
                if generate_params: # x, y, params offline
                    assert_x_full(x); assert_y_offline(y); assert_physics_offline(physics)
                else: # x, y offline
                    assert_x_full(x); assert_y_offline(y); assert_physics_unchanged(physics)
            else:
                raise ValueError("measurements are neither loaded nor generated")
    else:
        if online_measurements:
            raise ValueError("online measurements requires GT")
        if not measurements:
            raise ValueError("some data must be returned")
        if generate_params: # y, params
            assert_x_none(x); assert_y_offline(y); assert_physics_offline(physics)
        else: # y
            assert_x_none(x); assert_y_offline(y); assert_physics_unchanged(physics)
    # fmt: off

    with no_plot():
        # Check that the model is trained without errors
        trainer.train()


@pytest.mark.parametrize("early_stop", [True, False])
@pytest.mark.parametrize("max_batch_steps", [3, 100000])
def test_early_stop(
    dummy_dataset, imsize, device, dummy_model, early_stop, max_batch_steps
):
    torch.manual_seed(0)
    model = dummy_model
    # split dataset
    epochs = 100 if early_stop else 4
    train_data, eval_data = dummy_dataset, dummy_dataset
    dataloader = DataLoader(train_data, batch_size=2)
    eval_dataloader = DataLoader(eval_data, batch_size=2)
    physics = dinv.physics.Inpainting(img_size=imsize, device=device, mask=0.5)
    optimizer = torch.optim.Adam(model.parameters(), lr=1)
    losses = dinv.loss.MCLoss()
    trainer = dinv.Trainer(
        model=model,
        losses=losses,
        early_stop=early_stop,
        epochs=epochs,
        physics=physics,
        max_batch_steps=max_batch_steps,
        train_dataloader=dataloader,
        eval_dataloader=eval_dataloader,
        online_measurements=True,
        optimizer=optimizer,
        verbose=False,
        plot_images=True,
    )
    with no_plot():
        trainer.train()

        metrics_history = trainer.eval_metrics_history["PSNR"]
        if max_batch_steps == 3:
            assert len(metrics_history) <= len(dataloader) * epochs
        elif early_stop:
            assert len(metrics_history) < epochs
            last = metrics_history[-1]
            best = max(metrics_history)
            metrics = trainer.test(eval_dataloader)
            assert metrics["PSNR"] < best and metrics["PSNR"] == last
        else:
            assert len(metrics_history) == epochs


class ConstantLoss(dinv.loss.Loss):
    def __init__(self, value, device):
        super().__init__()
        self.value = value
        self.device = device

    def forward(self, *args, **kwargs):
        return torch.tensor(
            self.value, device=self.device, dtype=torch.float32, requires_grad=True
        )


def test_total_loss(dummy_dataset, imsize, device, dummy_model):
    train_data, eval_data = dummy_dataset, dummy_dataset
    dataloader = DataLoader(train_data, batch_size=2)
    eval_dataloader = DataLoader(eval_data, batch_size=2)
    physics = dinv.physics.Inpainting(tensor_size=imsize, device=device, mask=0.5)

    losses = [
        ConstantLoss(1 / 2, device),
        ConstantLoss(1 / 3, device),
    ]

    trainer = dinv.Trainer(
        model=dummy_model,
        losses=losses,
        epochs=2,
        physics=physics,
        train_dataloader=dataloader,
        eval_dataloader=eval_dataloader,
        optimizer=torch.optim.AdamW(dummy_model.parameters(), lr=1),
        verbose=False,
        online_measurements=True,
    )

    trainer.train()

    loss_history = trainer.loss_history
    assert all(
        [abs(value - sum([l.value for l in losses])) < 1e-6 for value in loss_history]
    )


# We test that the gradient norm is correctly computed and printed to the
# standard output. To do that, we mock backprop to control the gradient norms.
# More precisely, we make it so the gradient norm is 1.0 for epoch 1, 2.0 for
# epoch 2, and so on. Then, we run the trainer while capturing the standard
# output to get # the reported values for the gradient norms and compare them
# to the expected values.
def test_gradient_norm(dummy_dataset, imsize, device, dummy_model):
    train_data, eval_data = dummy_dataset, dummy_dataset
    dataloader = DataLoader(train_data, batch_size=2)
    physics = dinv.physics.Inpainting(tensor_size=imsize, device=device, mask=0.5)

    backbone = dinv.models.UNet(in_channels=3, out_channels=3, scales=2)
    model = dinv.models.ArtifactRemoval(backbone).to(device)

    trainer = dinv.Trainer(
        model,
        device=device,
        save_path="ckpts",
        verbose=True,
        show_progress_bar=False,
        physics=physics,
        epochs=10,
        losses=dinv.loss.SupLoss(),
        optimizer=torch.optim.AdamW(model.parameters(), lr=1e-3),
        train_dataloader=dataloader,
        online_measurements=True,
        check_grad=True,
    )

    call_count = 0
    calls_per_epoch = math.ceil(len(train_data) / dataloader.batch_size)

    def mock_fn(self):
        nonlocal call_count
        epoch = 1 + call_count // calls_per_epoch
        call_count += 1

        # 1. Fill in the gradients with random values.
        for p in model.parameters():
            if p.requires_grad:
                p.grad = torch.ones_like(p, dtype=p.dtype, device=p.device)

        # 2. Compute the norm of the gradients.
        # from https://discuss.pytorch.org/t/check-the-norm-of-gradients/27961/7
        grads = [
            p.grad.detach().flatten() for p in model.parameters() if p.grad is not None
        ]
        grads = torch.cat(grads)
        norm = grads.norm()
        norm = norm.item()

        # 3. Rescale the gradients so that the gradient norm is equal to 1.0 for
        # the 1st epoch, to 2.0 for the 2nd, and so on.
        for p in model.parameters():
            if p.requires_grad:
                p.grad = epoch * p.grad / norm

    # Capture the standard output for future testing
    stdout_buf = io.StringIO()
    with contextlib.redirect_stdout(stdout_buf):
        with patch.object(torch.Tensor, "backward", mock_fn):
            trainer.train()

    stdout_value = stdout_buf.getvalue()

    gradient_norms = re.findall(r"gradient_norm=(\d+(\.\d+)?)", stdout_value)
    gradient_norms = [float(norm[0]) for norm in gradient_norms]
    gradient_norms = torch.tensor(gradient_norms)
    expected_gradient_norms = [float(epoch) for epoch in range(1, trainer.epochs + 1)]
    expected_gradient_norms = torch.tensor(expected_gradient_norms)
    assert torch.allclose(gradient_norms, expected_gradient_norms, atol=1e-2)<|MERGE_RESOLUTION|>--- conflicted
+++ resolved
@@ -143,13 +143,9 @@
         )
         param_name = "filter"
     elif physics_type == "inpainting":
-<<<<<<< HEAD
         physics = dinv.physics.Inpainting(
-            tensor_size=imsize, device=device, rng=rng, mask=0.1
+            img_size=imsize, device=device, rng=rng, mask=0.1
         )
-=======
-        physics = dinv.physics.Inpainting(img_size=imsize, device=device, rng=rng)
->>>>>>> 8d4ef2ca
         param_name = "mask"
 
     # Define physics generator
