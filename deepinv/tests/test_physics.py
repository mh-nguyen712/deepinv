--- conflicted
+++ resolved
@@ -1316,7 +1316,6 @@
     )
     x_hat = physics.A_adjoint(y)
 
-<<<<<<< HEAD
     assert torch.all(x_hat[:, 0].squeeze() == torch.tensor([1.0, 0.0], device=device))
     assert torch.all(x_hat[:, 1].squeeze() == torch.tensor([0.0, 1.0], device=device))
 
@@ -1593,7 +1592,6 @@
         atol=1e-4,
         rtol=1e-4,
     )
-=======
     assert torch.all(x_hat[:, 0].squeeze() == torch.tensor([1.0, 0.0]))
     assert torch.all(x_hat[:, 1].squeeze() == torch.tensor([0.0, 1.0]))
 
@@ -1631,5 +1629,4 @@
     # \delta y := \delta_y <z, A^\top y> = Az
     delta_y = y.grad
     Az = physics.A(z)
-    assert torch.allclose(delta_y, Az, rtol=1e-5)
->>>>>>> 9297cacc
+    assert torch.allclose(delta_y, Az, rtol=1e-5)