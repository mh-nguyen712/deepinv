import sys
import pytest
import torch
from torch.utils.data import DataLoader, Dataset
from torchvision.transforms.functional import rgb_to_grayscale

import deepinv as dinv
from dummy import DummyCircles, DummyModel


MODEL_LIST_1_CHANNEL = [
    "autoencoder",
    "drunet",
    "dncnn",
    "median",
    "tgv",
    "waveletdenoiser",
    "waveletdict",
    "epll",
    "restormer",
    "ncsnpp",
    "admunet",
]
MODEL_LIST = MODEL_LIST_1_CHANNEL + [
    "bm3d",
    "gsdrunet",
    "scunet",
    "swinir",
    "tv",
    "unet",
    "waveletdict_hard",
    "waveletdict_topk",
    "dsccp",
]


def choose_denoiser(name, imsize):
    if name.startswith("waveletdict") or name == "waveletdenoiser":
        pytest.importorskip(
            "ptwt",
            reason="This test requires pytorch_wavelets. It should be "
            "installed with `pip install "
            "git+https://github.com/fbcotter/pytorch_wavelets.git`",
        )
    if name == "bm3d":
        pytest.importorskip(
            "bm3d",
            reason="This test requires bm3d. It should be "
            "installed with `pip install bm3d`",
        )
    if name in ("swinir", "scunet"):
        pytest.importorskip(
            "timm",
            reason="This test requires timm. It should be "
            "installed with `pip install timm`",
        )

    if name == "unet":
        out = dinv.models.UNet(in_channels=imsize[0], out_channels=imsize[0])
    elif name == "drunet":
        out = dinv.models.DRUNet(in_channels=imsize[0], out_channels=imsize[0])
    elif name == "scunet":
        out = dinv.models.SCUNet(in_nc=imsize[0])
    elif name == "gsdrunet":
        out = dinv.models.GSDRUNet(in_channels=imsize[0], out_channels=imsize[0])
    elif name == "bm3d":
        out = dinv.models.BM3D()
    elif name == "dncnn":
        out = dinv.models.DnCNN(in_channels=imsize[0], out_channels=imsize[0])
    elif name == "waveletdenoiser":
        out = dinv.models.WaveletDenoiser()
    elif name == "waveletdict":
        out = dinv.models.WaveletDictDenoiser()
    elif name == "waveletdict_hard":
        out = dinv.models.WaveletDictDenoiser(non_linearity="hard")
    elif name == "waveletdict_topk":
        out = dinv.models.WaveletDictDenoiser(non_linearity="topk")
    elif name == "tgv":
        out = dinv.models.TGVDenoiser(n_it_max=10)
    elif name == "tv":
        out = dinv.models.TVDenoiser(n_it_max=10)
    elif name == "median":
        out = dinv.models.MedianFilter()
    elif name == "autoencoder":
        out = dinv.models.AutoEncoder(dim_input=imsize[0] * imsize[1] * imsize[2])
    elif name == "swinir":
        out = dinv.models.SwinIR(in_chans=imsize[0])
    elif name == "epll":
        out = dinv.models.EPLLDenoiser(channels=imsize[0])
    elif name == "restormer":
        out = dinv.models.Restormer(in_channels=imsize[0], out_channels=imsize[0])
<<<<<<< HEAD
    elif name == "ncsnpp":
        out = dinv.models.NCSNpp(
            in_channels=imsize[0],
            out_channels=imsize[0],
            img_resolution=imsize[1],
            pretrained=None,
        )
    elif name == "admunet":
        out = dinv.models.ADMUNet(
            in_channels=imsize[0],
            out_channels=imsize[0],
            img_resolution=imsize[1],
            pretrained=None,
        )
=======
    elif name == "dsccp":
        out = dinv.models.DScCP()
>>>>>>> 8d4ef2ca
    else:
        raise Exception("Unknown denoiser")

    return out.eval()


def test_TVs_adjoint():
    r"""
    This tests the adjointness of the finite difference operator used in TV and TGV regularisation.
    """
    model = dinv.models.TVDenoiser(n_it_max=10)

    u = torch.randn((4, 3, 20, 20)).type(torch.DoubleTensor)
    Au = model.nabla(u)
    v = torch.randn(*Au.shape).type(Au.dtype)
    Atv = model.nabla_adjoint(v)
    e = v.flatten() @ Au.flatten() - Atv.flatten() @ u.flatten()

    assert torch.allclose(e, torch.tensor([0.0], dtype=torch.float64))

    model = dinv.models.TGVDenoiser(n_it_max=10)

    u = torch.randn((4, 3, 20, 20)).type(torch.DoubleTensor)
    Au = model.nabla(u)
    v = torch.randn(*Au.shape).type(Au.dtype)
    Atv = model.nabla_adjoint(v)
    e = v.flatten() @ Au.flatten() - Atv.flatten() @ u.flatten()

    assert torch.allclose(e, torch.tensor([0.0], dtype=torch.float64))

    u = torch.randn((2, 3, 20, 20, 2)).type(torch.DoubleTensor)
    Au = model.epsilon(u)
    v = torch.randn(*Au.shape).type(Au.dtype)
    Atv = model.epsilon_adjoint(v)
    e = v.flatten() @ Au.flatten() - Atv.flatten() @ u.flatten()

    assert torch.allclose(e, torch.tensor([0.0], dtype=torch.float64))


def test_wavelet_adjoints():
    pytest.importorskip(
        "ptwt",
        reason="This test requires ptwt. It should be "
        "installed with `pip install ptwt`",
    )

    torch.manual_seed(0)

    def gen_function(Au, wvdim=2):
        r"""
        A helper function to generate a random tensor of the same shape as a wavelet decomposition.
        """
        out = [torch.randn_like(Au[0])]

        if wvdim == 2:
            for l in range(1, len(Au)):
                out = out + [[torch.randn_like(Aul) for Aul in Au[l]]]

        elif wvdim == 3:
            for l in range(1, len(Au)):
                out = out + [{key: torch.randn_like(Au[l][key]) for key in Au[l]}]
        return out

    for dimension in ["2d", "3d"]:
        wvdim = 2 if dimension == "2d" else 3

        model = dinv.models.WaveletDenoiser(wvdim=wvdim)

        def A_f(x):
            dx = model.dwt(x)
            Ax = model.flatten_coeffs(dx)
            return dx, Ax

        def gen_rand(Au):
            v = gen_function(Au, wvdim=wvdim)
            v_flat = model.flatten_coeffs(v)
            return v, v_flat

        # Note: we only check the adjointness for square tensors as a reshape is performed in our proximal solvers
        # to handle non-square tensors.
        if wvdim == 2:
            u = torch.randn((2, 3, 20, 20)).type(torch.DoubleTensor)
        else:
            u = torch.randn((2, 3, 20, 20, 20)).type(torch.DoubleTensor)

        Au, Au_flat = A_f(u)
        v, v_flat = gen_rand(Au)
        Atv = model.iwt(v)
        e = v_flat.flatten() @ Au_flat.flatten() - Atv.flatten() @ u.flatten()

        assert torch.allclose(e, torch.tensor([0.0], dtype=torch.float64))


def test_wavelet_models_identity():
    # We check that variational models yield identity when regularization parameter is set to 0.

    pytest.importorskip(
        "ptwt",
        reason="This test requires pytorch_wavelets. It should be "
        "installed with `pip install "
        "git+https://github.com/fbcotter/pytorch_wavelets.git`",
    )

    # 1. Wavelet denoiser (single & dictionary)
    for dimension in ["2d", "3d"]:
        wvdim = 2 if dimension == "2d" else 3
        x = (
            torch.randn((4, 3, 31, 27))
            if dimension == "2d"
            else torch.randn((4, 3, 31, 27, 29))
        )
        for non_linearity in ["soft", "hard"]:
            model = dinv.models.WaveletDenoiser(
                non_linearity=non_linearity, wvdim=wvdim
            )
            ths = (
                0.0 if non_linearity in ["soft", "hard"] else 1.0
            )  # topk counts the number of coefficients to keep
            x_hat = model(x, ths)
            assert x_hat.shape == x.shape
            assert torch.allclose(
                x, x_hat, atol=1e-5
            )  # The model should be the identity

        model = dinv.models.WaveletDictDenoiser(
            list_wv=["haar", "db3", "db8"], non_linearity="soft", wvdim=wvdim
        )
        x_hat = model(x, 0.0)
        assert x_hat.shape == x.shape
        assert torch.allclose(x, x_hat, atol=1e-5)  # The model should be the identity

    # 2. Wavelet Prior
    for dimension in ["2d", "3d"]:
        wvdim = 2 if dimension == "2d" else 3
        x = (
            torch.ones((4, 3, 31, 27))
            if dimension == "2d"
            else torch.ones((4, 3, 31, 27, 29))
        )
        level = 3
        prior = dinv.optim.prior.WaveletPrior(wvdim=wvdim, p=1, level=level)
        g_nonflat = prior(x, reduce=False)
        g_flat = prior(x, reduce=True)
        assert g_nonflat.dim() > 0
        assert len(g_nonflat) == 3 * level if wvdim == 2 else 7 * level
        assert g_flat.dim() == 0

        assert torch.allclose(g_nonflat.abs().sum(), g_flat)


def test_TV_models_identity():
    # Next priors are checked for 2D only
    x = torch.randn((4, 3, 31, 27))

    # 3. TV
    model = dinv.models.TVDenoiser(n_it_max=10)
    x_hat = model(x, 0.0)
    assert x_hat.shape == x.shape
    assert torch.allclose(x, x_hat, atol=1e-5)  # The model should be the identity

    # 4. TGV
    model = dinv.models.TGVDenoiser(n_it_max=10)
    x_hat = model(
        x, 1e-6
    )  # There is some numerical instability when the regularization parameter is 0
    assert x_hat.shape == x.shape
    assert torch.allclose(x, x_hat, atol=1e-5)  # The model should be the identity


@pytest.mark.parametrize("denoiser", MODEL_LIST)
def test_denoiser_color(imsize, device, denoiser):
    # NCSNpp and ADMUnet only support imsize that divisible by 8
    if denoiser in ["ncsnpp", "admunet"]:
        imsize = (imsize[0], (imsize[1] // 8) * 8, (imsize[2] // 8) * 8)

    model = choose_denoiser(denoiser, imsize).to(device)
    torch.manual_seed(0)
    sigma = 0.2
    physics = dinv.physics.Denoising(dinv.physics.GaussianNoise(sigma))
    x = torch.ones(imsize, device=device).unsqueeze(0)
    y = physics(x)
    x_hat = model(y, sigma)

    assert x_hat.shape == x.shape


@pytest.mark.parametrize("denoiser", MODEL_LIST)
def test_denoiser_gray(imsize_1_channel, device, denoiser):
<<<<<<< HEAD
    if denoiser != "scunet":  # scunet does not support 1 channel
        # NCSNpp and ADMUnet only support imsize that divisible by 8
        if denoiser in ["ncsnpp", "admunet"]:
            imsize_1_channel = (
                imsize_1_channel[0],
                (imsize_1_channel[1] // 8) * 8,
                (imsize_1_channel[2] // 8) * 8,
            )

=======
    # except scunet and dsccp, all models support 1 channel
    if denoiser not in ["scunet", "dsccp"]:
>>>>>>> 8d4ef2ca
        model = choose_denoiser(denoiser, imsize_1_channel).to(device)

        torch.manual_seed(0)
        sigma = 0.2
        physics = dinv.physics.Denoising(dinv.physics.GaussianNoise(sigma))
        x = torch.ones(imsize_1_channel, device=device).unsqueeze(0)
        y = physics(x)
        x_hat = model(y, sigma)

        assert x_hat.shape == x.shape


@pytest.mark.parametrize("batch_size", [1, 2])
def test_equivariant(imsize, device, batch_size):
    # 1. Check that the equivariance module is compatible with a denoiser
    model = dinv.models.DRUNet(in_channels=imsize[0], out_channels=imsize[0])

    model = (
        dinv.models.EquivariantDenoiser(model, random=True)  # Roto-reflections
        .to(device)
        .eval()
    )

    torch.manual_seed(0)
    sigma = 0.2
    physics = dinv.physics.Denoising(dinv.physics.GaussianNoise(sigma))
    x = torch.ones((batch_size, *imsize), device=device)
    y = physics(x)
    x_hat = model(y, sigma)

    assert x_hat.shape == x.shape

    # 2. Check that the equivariance module yields the identity when the denoiser is the identity
    model_id = DummyModel()

    list_transforms = [
        dinv.transform.Rotate(
            multiples=90, positive=True, n_trans=4, constant_shape=False
        ),  # full group
        dinv.transform.Rotate(
            multiples=90, positive=True, n_trans=1, constant_shape=False
        ),  # subsampled
        dinv.transform.Reflect(dim=[-1], n_trans=2),  # full group
        dinv.transform.Reflect(dim=[-1], n_trans=2)
        * dinv.transform.Rotate(
            multiples=90, positive=True, n_trans=3, constant_shape=False
        ),  # compound group
    ]

    # constant_shape False as imsize is rectangular. For square images, ignore constant_shape.

    for transform in list_transforms:
        model = dinv.models.EquivariantDenoiser(model_id, transform=transform).to(
            device
        )

        x = torch.ones((batch_size, *imsize), device=device)
        y = physics(x)
        y_hat = model(y, sigma)

        assert torch.allclose(y, y_hat)


@pytest.mark.parametrize("denoiser", MODEL_LIST_1_CHANNEL)
def test_denoiser_1_channel(imsize_1_channel, device, denoiser):
    if denoiser in ["ncsnpp", "admunet"]:
        imsize_1_channel = list(imsize_1_channel)
        if imsize_1_channel[1] % 8 > 0:
            imsize_1_channel[1] = 32
        if imsize_1_channel[2] % 8 > 0:
            imsize_1_channel[2] = 32
    model = choose_denoiser(denoiser, imsize_1_channel).to(device)

    torch.manual_seed(0)
    sigma = 0.2
    physics = dinv.physics.Denoising(dinv.physics.GaussianNoise(sigma))
    x = torch.ones(imsize_1_channel, device=device).unsqueeze(0)
    y = physics(x)

    x_hat = model(y, sigma)

    assert x_hat.shape == x.shape


@pytest.mark.parametrize("denoiser", MODEL_LIST_1_CHANNEL)
@pytest.mark.parametrize("batch_size", [1, 2, 3])
def test_denoiser_sigma_gray(batch_size, denoiser, device):
    img_size = (1, 64, 64)
    model = choose_denoiser(denoiser, img_size).to(device)
    noiser = dinv.physics.GaussianNoise()
    x = torch.ones((batch_size,) + img_size, device=device, dtype=torch.float32)
    # Same sigma for all image in the batch
    sigma = torch.tensor(0.1)
    y = noiser(x, sigma=sigma)
    with torch.no_grad():
        x_hat = model(y, sigma)
    assert x_hat.shape == x.shape

    # Same sigma but a float
    with torch.no_grad():
        x_hat = model(y, sigma)
    assert x_hat.shape == x.shape

    # Each sigma for each image in the batch
    if batch_size > 1:
        sigma = torch.linspace(0.1, 0.3, batch_size, device=device)
        with torch.no_grad():
            y = noiser(x, sigma=sigma)
            x_hat = model(y, sigma)
        assert x_hat.shape == x.shape


@pytest.mark.parametrize("denoiser", MODEL_LIST)
@pytest.mark.parametrize("batch_size", [1, 2, 3])
def test_denoiser_sigma_color(batch_size, denoiser, device):
    img_size = (3, 64, 64)
    model = choose_denoiser(denoiser, img_size).to(device)
    noiser = dinv.physics.GaussianNoise()
    x = torch.ones((batch_size,) + img_size, device=device, dtype=torch.float32)
    # Same sigma for all image in the batch
    sigma = torch.tensor(0.1)
    y = noiser(x, sigma=sigma)
    with torch.no_grad():
        x_hat = model(y, sigma)
    assert x_hat.shape == x.shape

    # Same sigma but a float
    with torch.no_grad():
        x_hat = model(y, sigma)
    assert x_hat.shape == x.shape

    # Each sigma for each image in the batch
    if batch_size > 1:
        sigma = torch.linspace(0.1, 0.3, batch_size, device=device)
        with torch.no_grad():
            y = noiser(x, sigma=sigma)
            x_hat = model(y, sigma)
        assert x_hat.shape == x.shape


@pytest.mark.parametrize("level", [3, 5, 6])
@pytest.mark.parametrize("channels", [1, 3])
@pytest.mark.parametrize("batch_size", [1, 2])
@pytest.mark.parametrize("dimension", [2, 3])
@pytest.mark.parametrize("non_linearity", ["soft", "hard", "topk"])
def test_wavelet_denoiser_ths(
    level, channels, dimension, non_linearity, batch_size, device
):
    model = dinv.models.WaveletDenoiser(
        level=level, wvdim=dimension, non_linearity=non_linearity
    ).to(device)
    img_size = (batch_size, channels, 64, 64)
    y = torch.randn(img_size, dtype=torch.float32).to(device)

    # Test with a float threshold
    ths = 0.1
    x_hat = model(y, ths)
    assert x_hat.shape == y.shape
    # Test with a tensor threshold
    ths_tensor = torch.tensor([ths] * batch_size, device=device)
    x_hat = model(y, ths_tensor)
    assert x_hat.shape == y.shape
    # Test with a tensor for each level
    ths_tensor = torch.rand((batch_size, level), device=device)
    x_hat = model(y, ths_tensor)
    assert x_hat.shape == y.shape

    # Test with a tensor for batch, level and wavelet dimension
    numel = 3 if dimension == 2 else 7
    ths_tensor = torch.rand((batch_size, level, numel), device=device)
    x_hat = model(y, ths_tensor)
    assert x_hat.shape == y.shape


def test_drunet_inputs(imsize_1_channel, device):
    f = dinv.models.DRUNet(
        in_channels=imsize_1_channel[0], out_channels=imsize_1_channel[0], device=device
    ).eval()

    torch.manual_seed(0)
    sigma = 0.2
    physics = dinv.physics.Denoising(dinv.physics.GaussianNoise(sigma))
    x = torch.ones(imsize_1_channel, device=device).unsqueeze(0)
    y = physics(x)

    # Case 1: sigma is a float
    x_hat = f(y, sigma)
    assert x_hat.shape == x.shape

    # Case 2: sigma is a torch tensor with batch dimension
    batch_size = 3
    x = torch.ones((batch_size, 1, 31, 37), device=device)
    y = physics(x)
    sigma_tensor = torch.tensor([sigma] * batch_size).to(device)
    x_hat = f(y, sigma_tensor)
    assert x_hat.shape == x.shape

    # Case 3: image has shape mulitple of 8
    x = torch.ones((3, 1, 32, 40), device=device)
    y = physics(x)
    x_hat = f(y, sigma_tensor)
    assert x_hat.shape == x.shape

    # Case 4: sigma is a tensor with no dimension
    sigma_tensor = torch.tensor(sigma).to(device)
    x_hat = f(y, sigma_tensor)
    assert x_hat.shape == x.shape


def test_diffunetmodel(imsize, device):
    # This model is a bit different from others as not strictly a denoiser as such.
    # The Ho et al. diffusion model only works for color, square image with powers of two in w, h.
    # Smallest size accepted so far is (3, 32, 32), but probably not meaningful at that size since trained at 256x256.

    from deepinv.models import DiffUNet

    model = DiffUNet().to(device)

    torch.manual_seed(0)
    sigma = 0.2
    physics = dinv.physics.Denoising(dinv.physics.GaussianNoise(sigma))
    x = torch.ones((3, 32, 32), device=device).unsqueeze(
        0
    )  # Testing the smallest size possible
    y = physics(x)

    timestep = torch.tensor([1]).to(
        device
    )  # We pick a random timestep, goal is to check that model inference is ok.
    x_hat = model(y, timestep)
    x_hat = x_hat[:, :3, ...]

    assert x_hat.shape == x.shape

    # Now we check that the denoise_forward method works
    x_hat = model(y, sigma)
    assert x_hat.shape == x.shape

    with pytest.raises(Exception):
        # The following should raise an exception because type_t is not in ['noise_level', 'timestep'].
        x_hat = model(y, sigma, type_t="wrong_type")


def test_PDNet(imsize_1_channel, device):
    # Tests the PDNet algorithm - this is an unfolded algorithm so it is tested on its own here.
    from deepinv.optim.optimizers import CPIteration, fStep, gStep
    from deepinv.optim import Prior, DataFidelity
    from deepinv.models import PDNet_PrimalBlock, PDNet_DualBlock
    from deepinv.unfolded import unfolded_builder

    sigma = 0.2
    physics = dinv.physics.Denoising(dinv.physics.GaussianNoise(sigma))
    x = torch.ones(imsize_1_channel, device=device).unsqueeze(0)
    y = physics(x)

    class PDNetIteration(CPIteration):
        r"""Single iteration of learned primal dual.
        We only redefine the fStep and gStep classes.
        The forward method is inherited from the CPIteration class.
        """

        def __init__(self, **kwargs):
            super().__init__(**kwargs)
            self.g_step = gStepPDNet(**kwargs)
            self.f_step = fStepPDNet(**kwargs)

    class fStepPDNet(fStep):
        r"""
        Dual update of the PDNet algorithm.
        We write it as a proximal operator of the data fidelity term.
        This proximal mapping is to be replaced by a trainable model.
        """

        def __init__(self, **kwargs):
            super().__init__(**kwargs)

        def forward(self, x, w, cur_data_fidelity, y, *args):
            r"""
            :param torch.Tensor x: Current first variable :math:`u`.
            :param torch.Tensor w: Current second variable :math:`A z`.
            :param deepinv.optim.data_fidelity cur_data_fidelity: Instance of the DataFidelity class defining the current data fidelity term.
            :param torch.Tensor y: Input data.
            """
            return cur_data_fidelity.prox(x, w, y)

    class gStepPDNet(gStep):
        r"""
        Primal update of the PDNet algorithm.
        We write it as a proximal operator of the prior term.
        This proximal mapping is to be replaced by a trainable model.
        """

        def __init__(self, **kwargs):
            super().__init__(**kwargs)

        def forward(self, x, w, cur_prior, *args):
            r"""
            :param torch.Tensor x: Current first variable :math:`x`.
            :param torch.Tensor w: Current second variable :math:`A^\top u`.
            :param deepinv.optim.prior cur_prior: Instance of the Prior class defining the current prior.
            """
            return cur_prior.prox(x, w)

    class PDNetPrior(Prior):
        def __init__(self, model, *args, **kwargs):
            super().__init__(*args, **kwargs)
            self.model = model

        def prox(self, x, w):
            return self.model(x, w[:, 0:1, :, :])

    class PDNetDataFid(DataFidelity):
        def __init__(self, model, *args, **kwargs):
            super().__init__(*args, **kwargs)
            self.model = model

        def prox(self, x, w, y):
            return self.model(x, w[:, 1:2, :, :], y)

    # Unrolled optimization algorithm parameters
    max_iter = 5  # number of unfolded layers

    # Set up the data fidelity term. Each layer has its own data fidelity module.
    data_fidelity = [
        PDNetDataFid(model=PDNet_DualBlock().to(device)) for i in range(max_iter)
    ]

    # Set up the trainable prior. Each layer has its own prior module.
    prior = [PDNetPrior(model=PDNet_PrimalBlock().to(device)) for i in range(max_iter)]

    n_primal = 5  # extend the primal space
    n_dual = 5  # extend the dual space

    def custom_init(y, physics):
        x0 = physics.A_dagger(y).repeat(1, n_primal, 1, 1)
        u0 = torch.zeros_like(y).repeat(1, n_dual, 1, 1)
        return {"est": (x0, x0, u0)}

    def custom_output(X):
        return X["est"][0][:, 1, :, :].unsqueeze(1)

    # Define the unfolded trainable model.
    model = unfolded_builder(
        iteration=PDNetIteration(),
        params_algo={"K": physics.A, "K_adjoint": physics.A_adjoint, "beta": 1.0},
        data_fidelity=data_fidelity,
        prior=prior,
        max_iter=max_iter,
        custom_init=custom_init,
        get_output=custom_output,
    )

    x_hat = model(y, physics)

    assert x_hat.shape == x.shape


@pytest.mark.parametrize(
    "denoiser, dep",
    [
        ("BM3D", "bm3d"),
        ("SCUNet", "timm"),
        ("SwinIR", "timm"),
        ("WaveletDenoiser", "ptwt"),
        ("WaveletDictDenoiser", "ptwt"),
    ],
)
def test_optional_dependencies(denoiser, dep):
    # Skip the test if the optional dependency is installed
    if dep in sys.modules:
        pytest.skip(f"Optional dependency {dep} is installed.")

    klass = getattr(dinv.models, denoiser)
    with pytest.raises(ImportError, match=f"pip install .*{dep}"):
        klass()


def test_icnn(device, rng):
    from deepinv.models import ICNN

    model = ICNN(in_channels=3, device=device)
    physics = dinv.physics.Denoising(dinv.physics.GaussianNoise(0.1, rng=rng))
    x = torch.ones((1, 3, 128, 128), device=device)
    y = physics(x)
    potential = model(y)
    grad = model.grad(y)
    assert grad.shape == x.shape


# def test_dip(imsize, device): TODO: fix this test
#     torch.manual_seed(0)
#     channels = 64
#     physics = dinv.physics.Denoising(dinv.physics.GaussianNoise(0.2))
#     f = dinv.models.DeepImagePrior(
#         generator=dinv.models.ConvDecoder(imsize, layers=3, channels=channels).to(
#             device
#         ),
#         input_size=(channels, imsize[1], imsize[2]),
#         iterations=30,
#     )
#     x = torch.ones(imsize, device=device).unsqueeze(0)
#     y = physics(x)
#     mse_in = (y - x).pow(2).mean()
#     x_net = f(y, physics)
#     mse_out = (x_net - x).pow(2).mean()
#
#     assert mse_out < mse_in


def test_time_agnostic_net():
    backbone_net = dinv.models.UNet(scales=2)
    net = dinv.models.TimeAgnosticNet(backbone_net)
    y = torch.rand(1, 1, 2, 4, 4)  # B,C,T,H,W
    x_net = net(y, None)
    assert x_net.shape == y.shape


@pytest.mark.parametrize("varnet_type", ("varnet", "e2e-varnet", "modl"))
def test_varnet(varnet_type, device):

    def dummy_dataset(imsize):
        return DummyCircles(samples=1, imsize=imsize)

    x = dummy_dataset((2, 8, 8))[0].unsqueeze(0).to(device)
    physics = dinv.physics.MRI(
        mask=dinv.physics.generator.GaussianMaskGenerator(
            x.shape[1:], acceleration=2, device=device
        ).step()["mask"],
        device=device,
    )
    y = physics(x)

    class DummyMRIDataset(Dataset):
        def __getitem__(self, i):
            return x[0], y[0]

        def __len__(self):
            return 1

    denoiser = dinv.models.DnCNN(2, 2, 7, pretrained=None, device=device)
    if varnet_type == "modl":
        model = dinv.models.MoDL(denoiser=denoiser, num_iter=3).to(device)
    else:
        model = dinv.models.VarNet(
            num_cascades=3,
            mode=varnet_type,
            denoiser=denoiser,
        ).to(device)

    model = dinv.Trainer(
        model=model,
        physics=physics,
        optimizer=torch.optim.Adam(model.parameters()),
        train_dataloader=DataLoader(DummyMRIDataset()),
        epochs=50,
        save_path=None,
        plot_images=False,
        compare_no_learning=True,
        device=device,
        optimizer_step_multi_dataset=True,
    ).train()

    x_hat = model(y, physics)
    x_init = physics.A_adjoint(y)

    assert x_hat.shape == x_init.shape

    psnr = dinv.metric.PSNR()
    assert psnr(x_init, x) < psnr(x_hat, x)


def test_pannet():
    hrms_shape = (8, 16, 16)  # C,H,W

    physics = dinv.physics.Pansharpen(hrms_shape, factor=4)
    model = dinv.models.PanNet(hrms_shape=hrms_shape, scale_factor=4)

    x = torch.rand((1,) + hrms_shape)  # B,C,H,W
    y = physics(x)  # (MS, PAN)

    x_net = model(y, physics)

    assert x_net.shape == x.shape


@pytest.mark.parametrize("device", [torch.device("cpu")])
@pytest.mark.parametrize("image_size", [32, 64])
@pytest.mark.parametrize("n_channels", [1, 3])
@pytest.mark.parametrize("batch_size", [1, 3])
@pytest.mark.parametrize("precond", [True, False])
@pytest.mark.parametrize("use_fp16", [True, False])
def test_ncsnpp_net(device, image_size, n_channels, batch_size, precond, use_fp16):
    # Load the pretrained model
    model = dinv.models.NCSNpp(
        img_resolution=image_size,
        in_channels=n_channels,
        out_channels=n_channels,
        pretrained=None,
    )
    if precond:
        model = dinv.models.EDMPrecond(model, use_fp16=use_fp16).to(device)
    else:
        model = model.to(device)
    x = torch.rand(batch_size, n_channels, image_size, image_size, device=device)

    y = model(x, 0.01)
    # Check the output tensor shape
    assert y.shape == x.shape

    y = model(x, torch.tensor(0.01))
    # Check the output tensor shape
    assert y.shape == x.shape

    y = model(x, torch.tensor([0.01]))
    # Check the output tensor shape
    assert y.shape == x.shape


@pytest.mark.parametrize("device", [torch.device("cpu")])
@pytest.mark.parametrize("n_channels", [3])
def test_dsccp_net(device, n_channels):
    # Load the pretrained model

    image_size = (3, 37, 28)
    model = dinv.models.DScCP().to(device)
    x = torch.rand(image_size, device=device).unsqueeze(0)

    y = model(x, 0.01)
    # Check the output tensor shape
    assert y.shape == x.shape

    y = model(x, torch.tensor(0.01))
    # Check the output tensor shape
    assert y.shape == x.shape<|MERGE_RESOLUTION|>--- conflicted
+++ resolved
@@ -89,7 +89,6 @@
         out = dinv.models.EPLLDenoiser(channels=imsize[0])
     elif name == "restormer":
         out = dinv.models.Restormer(in_channels=imsize[0], out_channels=imsize[0])
-<<<<<<< HEAD
     elif name == "ncsnpp":
         out = dinv.models.NCSNpp(
             in_channels=imsize[0],
@@ -104,10 +103,8 @@
             img_resolution=imsize[1],
             pretrained=None,
         )
-=======
     elif name == "dsccp":
         out = dinv.models.DScCP()
->>>>>>> 8d4ef2ca
     else:
         raise Exception("Unknown denoiser")
 
@@ -296,8 +293,8 @@
 
 @pytest.mark.parametrize("denoiser", MODEL_LIST)
 def test_denoiser_gray(imsize_1_channel, device, denoiser):
-<<<<<<< HEAD
-    if denoiser != "scunet":  # scunet does not support 1 channel
+    # except scunet and dsccp, all models support 1 channel
+    if denoiser not in ["scunet", "dsccp"]:
         # NCSNpp and ADMUnet only support imsize that divisible by 8
         if denoiser in ["ncsnpp", "admunet"]:
             imsize_1_channel = (
@@ -306,10 +303,6 @@
                 (imsize_1_channel[2] // 8) * 8,
             )
 
-=======
-    # except scunet and dsccp, all models support 1 channel
-    if denoiser not in ["scunet", "dsccp"]:
->>>>>>> 8d4ef2ca
         model = choose_denoiser(denoiser, imsize_1_channel).to(device)
 
         torch.manual_seed(0)
