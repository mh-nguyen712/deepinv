import pytest
import torch
import deepinv.physics.functional as dF
from functools import partial
import deepinv as dinv

# Some global constants
ALL_CONV_PADDING = ("valid", "circular", "constant", "replicate", "reflect")


@pytest.mark.parametrize("B", [1, 2])
@pytest.mark.parametrize("nchan_im,nchan_filt", [(1, 1), (3, 1), (3, 3)])
@pytest.mark.parametrize("padding", ALL_CONV_PADDING)
@pytest.mark.parametrize("real_fft", [True, False])
@pytest.mark.parametrize("use_fft", [False, True])
def test_conv2d_adjointness(
    device, B, nchan_im, nchan_filt, padding, real_fft, use_fft
):
    torch.manual_seed(0)

    size_im = ([nchan_im, 5, 5], [nchan_im, 6, 6], [nchan_im, 5, 6], [nchan_im, 6, 5])
    size_filt = (
        [nchan_filt, 3, 3],
        [nchan_filt, 4, 4],
        [nchan_filt, 3, 4],
        [nchan_filt, 4, 3],
    )

    if use_fft:
        conv2d_fn = partial(dF.conv2d_fft, real_fft=real_fft)
        conv_transpose2d_fn = partial(dF.conv_transpose2d_fft, real_fft=real_fft)
    else:
        conv2d_fn = dF.conv2d
        conv_transpose2d_fn = dF.conv_transpose2d

    for sim in size_im:
        for sfil in size_filt:
            for bf in (1, B):
                x = torch.rand((B, *sim), device=device)
                h = torch.rand((bf, *sfil), device=device)
                h = h / h.sum(
                    dim=(-1, -2), keepdim=True
                )  # normalize filter to avoid numerical issues

                Ax = conv2d_fn(x, h, padding=padding)
                y = torch.rand_like(Ax)
                Aty = conv_transpose2d_fn(y, h, padding=padding)

                lhs = torch.sum(Ax * y)
                rhs = torch.sum(Aty * x)
                assert torch.abs(lhs - rhs) < 1e-4 * max(
                    torch.abs(lhs), torch.abs(rhs)
                )  # relative tolerance


@pytest.mark.parametrize("B", [1, 2])
@pytest.mark.parametrize("nchan_im,nchan_filt", [(1, 1), (3, 1), (3, 3)])
@pytest.mark.parametrize("padding", ALL_CONV_PADDING)
@pytest.mark.parametrize("transposed", [True, False])
def test_conv2d_spatial_and_fft_equivalence(
    device, B, nchan_im, nchan_filt, padding, transposed
):
    torch.manual_seed(0)

    size_im = ([nchan_im, 5, 5], [nchan_im, 6, 6], [nchan_im, 5, 6], [nchan_im, 6, 5])
    size_filt = (
        [nchan_filt, 3, 3],
        [nchan_filt, 4, 4],
        [nchan_filt, 3, 4],
        [nchan_filt, 4, 3],
    )

    if transposed:
        spatial_fn = dF.conv_transpose2d
        fft_fn = partial(dF.conv_transpose2d_fft, real_fft=True)  # Only test real_fft
    else:
        spatial_fn = dF.conv2d
        fft_fn = partial(dF.conv2d_fft, real_fft=True)

    for sim in size_im:
        for sfil in size_filt:
            for bf in (1, B):
                x = torch.rand((B, *sim), device=device)
                h = torch.rand((bf, *sfil), device=device)
                h = h / h.sum(
                    dim=(-1, -2), keepdim=True
                )  # normalize filter to avoid numerical issues

                spatial_output = spatial_fn(x, h, padding=padding)
                fft_output = fft_fn(x, h, padding=padding)

                assert spatial_output.shape == fft_output.shape
                assert torch.allclose(spatial_output, fft_output, rtol=1e-4, atol=1e-4)


@pytest.mark.parametrize("B", [1, 2])
@pytest.mark.parametrize("nchan_im,nchan_filt", [(1, 1), (3, 1), (3, 3)])
@pytest.mark.parametrize("padding", ALL_CONV_PADDING)  # safe set
@pytest.mark.parametrize("real_fft", [True, False])
@pytest.mark.parametrize("use_fft", [True, False])
def test_conv3d_adjointness(
    device, B, nchan_im, nchan_filt, padding, real_fft, use_fft
):
    torch.manual_seed(0)

    size_im = (
        [nchan_im, 5, 5, 5],
        [nchan_im, 6, 6, 6],
        [nchan_im, 5, 5, 6],
        [nchan_im, 5, 6, 5],
    )
    size_filt = (
        [nchan_filt, 3, 3, 3],
        [nchan_filt, 4, 4, 4],
        [nchan_filt, 4, 3, 4],
        [nchan_filt, 3, 4, 3],
    )

    if use_fft:
        conv3d_fn = partial(dF.conv3d_fft, real_fft=real_fft)
        conv_transpose3d_fn = partial(dF.conv_transpose3d_fft, real_fft=real_fft)
    else:
        conv3d_fn = dF.conv3d
        conv_transpose3d_fn = dF.conv_transpose3d

    for sim in size_im:
        for sfil in size_filt:
            for bf in (1, B):
                x = torch.rand((B, *sim), device=device, dtype=torch.float64)
                h = torch.rand((bf, *sfil), device=device, dtype=torch.float64)
                h = h / h.sum(
                    dim=(-1, -2, -3), keepdim=True
                )  # normalize filter to avoid numerical issues

                Ax = conv3d_fn(x, h, padding=padding)
                y = torch.rand_like(Ax)
                Aty = conv_transpose3d_fn(y, h, padding=padding)

                lhs = torch.sum(Ax * y)
                rhs = torch.sum(Aty * x)
                assert torch.abs(lhs - rhs) < 1e-3 * max(
                    torch.abs(lhs), torch.abs(rhs)
                )  # relative tolerance


@pytest.mark.parametrize("nchan_im,nchan_filt", [(1, 1), (3, 1)])
@pytest.mark.parametrize("padding", ("circular",))  # safe set
def test_conv3d_norm(device, nchan_im, nchan_filt, padding):
    torch.manual_seed(0)
    max_iter = 1000
    tol = 1e-6
    # Note : does not work for nchan_im, nchan_filt = (3, 3)
<<<<<<< HEAD
    size_im = (
        [nchan_im, 5, 5, 5],
        [nchan_im, 6, 6, 6],
        [nchan_im, 5, 5, 6],
        [nchan_im, 5, 6, 5],
    )
    size_filt = (
        [nchan_filt, 3, 3, 3],
        [nchan_filt, 4, 4, 4],
        [nchan_filt, 4, 3, 4],
        [nchan_filt, 3, 4, 3],
    )

    for sim in size_im:
        for sfil in size_filt:
            x = torch.randn(sim)[None].to(device)
            x /= torch.norm(x)
            h = torch.rand(sfil)[None].to(device)
            h /= h.sum()

            zold = torch.zeros_like(x)
            for it in range(max_iter):
                y = dF.conv3d_fft(x, h, padding=padding)
                y = dF.conv_transpose3d_fft(y, h, padding=padding)
                z = (
                    torch.matmul(x.conj().reshape(-1), y.reshape(-1))
                    / torch.norm(x) ** 2
                )

                rel_var = torch.norm(z - zold)
                if rel_var < tol:
                    break
                zold = z
                x = y / torch.norm(y)

            assert torch.abs(zold.item() - torch.ones(1)) < 1e-2


@pytest.mark.parametrize("B", [1, 2])
@pytest.mark.parametrize("nchan_im,nchan_filt", [(1, 1), (3, 1), (3, 3)])
@pytest.mark.parametrize("padding", ALL_CONV_PADDING)
@pytest.mark.parametrize("transposed", [False, True])  # test conv3d or conv_transpose3d
def test_conv3d_spatial_and_fft_equivalence(
    device, B, nchan_im, nchan_filt, padding, transposed
):
=======
    nchannels = ((1, 1), (3, 1))
    paddings = ("circular",)

    for nchan_im, nchan_filt in nchannels:
        size_im = (
            [nchan_im, 5, 5, 5],
            [nchan_im, 6, 6, 6],
            [nchan_im, 5, 5, 6],
            [nchan_im, 5, 6, 5],
        )
        size_filt = (
            [nchan_filt, 3, 3, 3],
            [nchan_filt, 4, 4, 4],
            [nchan_filt, 4, 3, 4],
            [nchan_filt, 3, 4, 3],
        )

        for pad in paddings:
            for sim in size_im:
                for sfil in size_filt:
                    x = torch.randn(sim)[None].to(device)
                    x /= torch.linalg.vector_norm(x)
                    h = torch.rand(sfil)[None].to(device)
                    h /= h.sum()

                    zold = torch.zeros_like(x)
                    for it in range(max_iter):
                        y = dinv.physics.functional.conv3d_fft(x, h, padding=pad)
                        y = dinv.physics.functional.conv_transpose3d_fft(
                            y, h, padding=pad
                        )
                        z = (
                            torch.matmul(x.conj().reshape(-1), y.reshape(-1))
                            / torch.linalg.vector_norm(x) ** 2
                        )

                        rel_var = torch.linalg.vector_norm(z - zold)
                        if rel_var < tol:
                            break
                        zold = z
                        x = y / torch.linalg.vector_norm(y)

                    assert torch.abs(zold.item() - torch.ones(1)) < 1e-2


def test_conv3d_adjointness(device):
>>>>>>> f61192f9
    torch.manual_seed(0)

    size_im = (
        [nchan_im, 5, 5, 5],
        [nchan_im, 6, 6, 6],
        [nchan_im, 5, 5, 6],
        [nchan_im, 5, 6, 5],
    )
    size_filt = (
        [nchan_filt, 3, 3, 3],
        [nchan_filt, 4, 4, 4],
        [nchan_filt, 4, 3, 4],
        [nchan_filt, 3, 4, 3],
    )

    if transposed:
        spatial_fn = dF.conv_transpose3d
        fft_fn = partial(dF.conv_transpose3d_fft, real_fft=True)  # Only test real_fft
    else:
        spatial_fn = dF.conv3d
        fft_fn = partial(dF.conv3d_fft, real_fft=True)

    for sim in size_im:
        for sfil in size_filt:
            for bf in (1, B):
                x = torch.rand((B, *sim), device=device)
                h = torch.rand((bf, *sfil), device=device)
                h = h / h.sum(
                    dim=(-1, -2, -3), keepdim=True
                )  # normalize filter to avoid numerical issues

                spatial_output = spatial_fn(x, h, padding=padding)
                fft_output = fft_fn(x, h, padding=padding)

                assert spatial_output.shape == fft_output.shape
                assert torch.allclose(spatial_output, fft_output, rtol=1e-4, atol=1e-4)


@pytest.mark.parametrize("kernel", ["cubic", "gaussian"])
@pytest.mark.parametrize("scale", [2, 0.5])
@pytest.mark.parametrize("antialiasing", [True, False])
def test_imresize(kernel, scale, antialiasing):
    sigma = 2
    img_size = (1, 64, 64)
    x = torch.randn(1, *img_size)
    y = dinv.physics.functional.imresize_matlab(
        x,
        scale=scale,
        kernel=kernel,
        sigma=sigma,
        padding_type="reflect",
        antialiasing=antialiasing,
    )
    assert y.shape == (
        1,
        img_size[0],
        int(img_size[1] * scale),
        int(img_size[2] * scale),
    )


def test_imresize_div2k():
    x = dinv.utils.load_example("div2k_valid_hr_0877.png") * 255.0
    y = dinv.utils.load_example("div2k_valid_lr_bicubic_0877x4.png") * 255.0
    y2 = dinv.physics.functional.imresize_matlab(x, scale=1 / 4).round()
    assert dinv.metric.PSNR()(y2 / 255.0, y / 255.0) > 59


def test_dct_idct(device):

    shape = (1, 1, 8, 8)
    x = torch.ones(shape).to(device)
    y = dinv.physics.functional.dct_2d(x)
    xrec = dinv.physics.functional.idct_2d(y)
    assert torch.linalg.vector_norm(x - xrec) < 1e-5

    y = dinv.physics.functional.dct_2d(x, norm="ortho")
    xrec = dinv.physics.functional.idct_2d(y, norm="ortho")
    assert torch.linalg.vector_norm(x - xrec) < 1e-5<|MERGE_RESOLUTION|>--- conflicted
+++ resolved
@@ -150,7 +150,6 @@
     max_iter = 1000
     tol = 1e-6
     # Note : does not work for nchan_im, nchan_filt = (3, 3)
-<<<<<<< HEAD
     size_im = (
         [nchan_im, 5, 5, 5],
         [nchan_im, 6, 6, 6],
@@ -167,7 +166,7 @@
     for sim in size_im:
         for sfil in size_filt:
             x = torch.randn(sim)[None].to(device)
-            x /= torch.norm(x)
+            x /= torch.linalg.vector_norm(x)
             h = torch.rand(sfil)[None].to(device)
             h /= h.sum()
 
@@ -177,14 +176,14 @@
                 y = dF.conv_transpose3d_fft(y, h, padding=padding)
                 z = (
                     torch.matmul(x.conj().reshape(-1), y.reshape(-1))
-                    / torch.norm(x) ** 2
+                    / torch.linalg.vector_norm(x) ** 2
                 )
 
-                rel_var = torch.norm(z - zold)
+                rel_var = torch.linalg.vector_norm(z - zold)
                 if rel_var < tol:
                     break
                 zold = z
-                x = y / torch.norm(y)
+                x = y / torch.linalg.vector_norm(y)
 
             assert torch.abs(zold.item() - torch.ones(1)) < 1e-2
 
@@ -196,54 +195,6 @@
 def test_conv3d_spatial_and_fft_equivalence(
     device, B, nchan_im, nchan_filt, padding, transposed
 ):
-=======
-    nchannels = ((1, 1), (3, 1))
-    paddings = ("circular",)
-
-    for nchan_im, nchan_filt in nchannels:
-        size_im = (
-            [nchan_im, 5, 5, 5],
-            [nchan_im, 6, 6, 6],
-            [nchan_im, 5, 5, 6],
-            [nchan_im, 5, 6, 5],
-        )
-        size_filt = (
-            [nchan_filt, 3, 3, 3],
-            [nchan_filt, 4, 4, 4],
-            [nchan_filt, 4, 3, 4],
-            [nchan_filt, 3, 4, 3],
-        )
-
-        for pad in paddings:
-            for sim in size_im:
-                for sfil in size_filt:
-                    x = torch.randn(sim)[None].to(device)
-                    x /= torch.linalg.vector_norm(x)
-                    h = torch.rand(sfil)[None].to(device)
-                    h /= h.sum()
-
-                    zold = torch.zeros_like(x)
-                    for it in range(max_iter):
-                        y = dinv.physics.functional.conv3d_fft(x, h, padding=pad)
-                        y = dinv.physics.functional.conv_transpose3d_fft(
-                            y, h, padding=pad
-                        )
-                        z = (
-                            torch.matmul(x.conj().reshape(-1), y.reshape(-1))
-                            / torch.linalg.vector_norm(x) ** 2
-                        )
-
-                        rel_var = torch.linalg.vector_norm(z - zold)
-                        if rel_var < tol:
-                            break
-                        zold = z
-                        x = y / torch.linalg.vector_norm(y)
-
-                    assert torch.abs(zold.item() - torch.ones(1)) < 1e-2
-
-
-def test_conv3d_adjointness(device):
->>>>>>> f61192f9
     torch.manual_seed(0)
 
     size_im = (
