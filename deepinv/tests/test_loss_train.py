--- conflicted
+++ resolved
@@ -82,19 +82,11 @@
     x_dataset = DummyDataset()
 
     if physics_combo == "single_physics_no_gen":
-<<<<<<< HEAD
-        physics = Inpainting(tensor_size=imsize, mask=0.1)
+        physics = Inpainting(img_size=imsize, mask=0.1)
         physics_generator = None
     elif physics_combo == "single_physics_with_gen":
         if phys_gen == "bernoulli_mask":
-            physics = Inpainting(tensor_size=imsize, mask=0.1)
-=======
-        physics = Inpainting(img_size=imsize)
-        physics_generator = None
-    elif physics_combo == "single_physics_with_gen":
-        if phys_gen == "bernoulli_mask":
-            physics = Inpainting(img_size=imsize)
->>>>>>> 8d4ef2ca
+            physics = Inpainting(img_size=imsize, mask=0.1)
             physics_generator = BernoulliSplittingMaskGenerator(imsize, 0.6)
         elif phys_gen == "sigma":
             physics = GaussianNoise()
