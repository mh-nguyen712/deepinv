--- conflicted
+++ resolved
@@ -411,7 +411,6 @@
         x0_t = torch.clip(x0_t, -1.0, 1.0)  # optional
 
         return y - self.physics.A(x0_t)
-<<<<<<< HEAD
     
     
     def grad(self, x: torch.Tensor, y: torch.Tensor, sigma, Lambda_t) -> torch.Tensor:
@@ -439,33 +438,4 @@
         guidance = (-1 / sigma**2) 
         grad_norm = guidance * lambda_t * self.physics.A_dagger(meas_error)
  
-=======
-
-    def grad(self, x: torch.Tensor, y: torch.Tensor, sigma, lambda_t) -> torch.Tensor:
-
-        meas_error = self.diff(x, y, sigma)
-
-        # pinverse_singular = 1.0 / self.physics.mask
-        # pinverse_singular[self.physics.mask == 0] = 0
-
-        # if hasattr(self.physics.noise_model, "sigma"):
-        #     sigma_noise = self.physics.noise_model.sigma
-        # else:
-        #     sigma_noise = 0.01
-
-        # Lambda_t = torch.ones_like(self.physics.mask)
-        # case = sigma < a * sigma_noise * pinverse_singular
-        # Lambda_t[case] = self.physics.mask * sigma * (1 - eta ** 2) ** 0.5 / a / sigma_noise
-
-        guidance = -1 / sigma**2
-
-        # grad_norm = guidance * self.physics.V(lambda_t * self.physics.V_adjoint(self.physics.A_dagger(meas_error)))
-
-        # Define Sigma_t
-        # If Sigma_t is channel-wise scaling (diagonal per channel)
-        # Sigma_t = torch.tensor([lambda_t]).view(x.shape[0], x.shape[1], 1, 1)  # Shape C x 1 x 1
-
-        grad_norm = guidance * lambda_t * self.physics.A_dagger(meas_error)
-
->>>>>>> f4b70164
         return grad_norm