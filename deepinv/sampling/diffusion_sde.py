--- conflicted
+++ resolved
@@ -102,7 +102,6 @@
         raise NotImplementedError
 
 
-<<<<<<< HEAD
 class _RescaledDenoiser(nn.Module):
     r"""Adapts a denoiser trained on `[0, 1]` images to handle `[-1, 1]` images by rescaling inputs and outputs.
     If the model was already trained on `[-1, 1]` images, it will return the original output.
@@ -122,8 +121,6 @@
     def forward(self, x: Tensor, t: float, *args, **kwargs):
         return self.model((x + 1.0) / 2.0, t / 2.0, *args, **kwargs) * 2.0 - 1.0
 
-=======
->>>>>>> ba4ec74a
 class DiffusionSDE(BaseSDE):
     r"""
     Reverse-time Diffusion Stochastic Differential Equation defined by
@@ -175,11 +172,7 @@
         self.forward_drift = forward_drift
         self.forward_diffusion = forward_diffusion
         self.solver = solver
-<<<<<<< HEAD
         self.denoiser = deepcopy(_RescaledDenoiser(denoiser))
-=======
-        self.denoiser = denoiser
->>>>>>> ba4ec74a
 
     def score(self, x: Tensor, t: Union[Tensor, float], *args, **kwargs) -> Tensor:
         r"""
@@ -236,11 +229,7 @@
 
     This class is the reverse-time SDE of the VE-SDE, serving as the generation process.
 
-<<<<<<< HEAD
-    :param deepinv.models.Denoiser denoiser: a denoiser used to provide an approximation of the score at time :math:`t` :math:`\nabla \log p_t`.
-=======
     :param deepinv.models.Denoiser denoiser: a denoiser used to provide an approximation of the score at time :math:`t` :math:`\nabla \log p_t(x_t)`.
->>>>>>> ba4ec74a
     :param float sigma_min: the minimum noise level.
     :param float sigma_max: the maximum noise level.
     :param float alpha: the weighting factor of the diffusion term.
@@ -320,11 +309,7 @@
         return self.sigma_min * (self.sigma_max / self.sigma_min) ** t
 
     def scale_t(self, t: Union[Tensor, float]) -> Tensor:
-<<<<<<< HEAD
         return torch.ones_like(self._handle_time_step(t))
-=======
-        return 1.
->>>>>>> ba4ec74a
 
     def score(self, x: Tensor, t: Union[Tensor, float], *args, **kwargs) -> Tensor:
         std = self.sigma_t(t)
@@ -359,11 +344,7 @@
 
     def __init__(
         self,
-<<<<<<< HEAD
         denoiser: Denoiser = None,
-=======
-        denoiser: nn.Module = None,
->>>>>>> ba4ec74a
         beta_min: float = 0.1,
         beta_max: float = 20.0,
         alpha: float = 1.0,
@@ -433,16 +414,6 @@
 
     def scale_t(self, t: Union[Tensor, float]) -> Tensor:
         t = self._handle_time_step(t)
-<<<<<<< HEAD
-        scale = torch.exp(-0.25 * t**2 * self.beta_d - 0.5 * t * self.beta_min)
-        return torch.clip(scale, min=1e-3)
-
-    def score(self, x: Tensor, t: Union[Tensor, float], *args, **kwargs) -> Tensor:
-        sigma = self.sigma_t(t)
-        scale = self.scale_t(t)
-        denoised = self.denoiser((x / scale.view(-1, 1, 1, 1)).to(torch.float32), (sigma / scale).to(torch.float32), *args, **kwargs).to(self.dtype)
-        score = (denoised * scale.view(-1, 1, 1, 1) - x.to(self.dtype)) / sigma.view(-1, 1, 1, 1).pow(2)
-=======
         return 1 / torch.sqrt(torch.exp(.5 * t**2 * self.beta_d + t * self.beta_min))
 
     def score(self, x: Tensor, t: Union[Tensor, float], *args, **kwargs) -> Tensor:
@@ -452,7 +423,6 @@
             x.to(torch.float32) / scale, std.to(torch.float32), *args, **kwargs
         ).to(self.dtype)
         score = (denoised - x.to(self.dtype)) / (scale * std).view(-1, 1, 1, 1).pow(2)
->>>>>>> ba4ec74a
         return score
 
 
@@ -506,15 +476,9 @@
             denoiser is not None or sde.denoiser is not None
         ), "A denoiser must be specified."
         if denoiser is not None:
-<<<<<<< HEAD
             self.sde.denoiser = deepcopy(_RescaledDenoiser(denoiser))
         if hasattr(self.data_fidelity, "denoiser"):
             self.data_fidelity.denoiser = deepcopy(_RescaledDenoiser(denoiser))
-=======
-            self.sde.denoiser = deepcopy(denoiser)
-        if hasattr(self.data_fidelity, "denoiser"):
-            self.data_fidelity.denoiser = deepcopy(denoiser)
->>>>>>> ba4ec74a
 
         assert (
             solver is not None or sde.solver is not None
@@ -627,17 +591,9 @@
         if isinstance(self.data_fidelity, ZeroFidelity):
             return self.sde.score(x, t, *args, **kwargs).to(self.dtype)
         else:
-<<<<<<< HEAD
-            unconditional_score = self.sde.score(x, t, *args, **kwargs)
-            scale = self.sde.scale_t(t)
-            sigma = self.sde.sigma_t(t)
-            conditional_score =  - self.data_fidelity.grad((x / scale).to(torch.float32) / scale, y.to(torch.float32), physics = physics, sigma = (sigma / scale).to(torch.float32))
-            score = unconditional_score + conditional_score
-=======
             sigma = self.sde.sigma_t(t).to(torch.float32)
             scale = self.sde.scale_t(t) # xt = x0 * s(t) + s(t) * sigma(t) * w
             score = self.sde.score(x, t, *args, **kwargs) - self.data_fidelity.grad( # condition on xt/s(t) = x0 + sigma(t) * w
                 x.to(torch.float32) / scale, y.to(torch.float32), physics=physics, sigma=sigma
             )
->>>>>>> ba4ec74a
             return score.to(self.dtype)