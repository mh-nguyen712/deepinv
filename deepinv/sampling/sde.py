--- conflicted
+++ resolved
@@ -31,14 +31,7 @@
         stepsize = self.T / num_steps
         for k in range(num_steps):
             t = k * stepsize
-<<<<<<< HEAD
             x += stepsize * self.drift_forw(x,t) + self.diff_forw(t) * np.sqrt(stepsize) * torch.randn_like(x)
-=======
-            dw = self.randn_like(x) * np.sqrt(stepsize)
-            drift = self.f(x, t)
-            diffusion = self.g(t)
-            x = x + stepsize * drift + diffusion * dw
->>>>>>> fee616fe
         return x
 
     def backward_sde(
@@ -46,17 +39,8 @@
     ) -> Tensor:
         stepsize = self.T / num_steps
         for k in range(num_steps):
-<<<<<<< HEAD
             t = k * stepsize
             x += stepsize * self.drift_back(x,t,alpha) + self.diff_back(t,alpha) * np.sqrt(stepsize) * torch.randn_like(x)
-=======
-            rt = self.T - t * k
-            g = self.g(rt)
-            drift = self.f(x, rt) - (1 + alpha**2) * g**2 * self.score(x, rt)
-            diffusion = alpha * g
-            dw = self.randn_like(x) * np.sqrt(stepsize)
-            x = x + drift * stepsize + diffusion * dw
->>>>>>> fee616fe
         return x
 
     def rng_manual_seed(self, seed: int = None):
@@ -105,22 +89,10 @@
     url = get_image_url("CBSD_0010.png")
     x = load_url_image(url, grayscale=False).to(device)
 
-<<<<<<< HEAD
     denoiser = dinv.models.WaveletDenoiser(wv="db8", level=4, device=device)
     prior = dinv.optim.prior.ScorePrior(denoiser = denoiser)
     
     OUSDE = DiffusionSDE(prior=prior, T=1.0)
     sample_noise = OUSDE.forward_sde(x)
     sample = OUSDE.backward_sde(torch.randn_like(x))
-    dinv.utils.plot([x, sample_noise, sample])
-=======
-    score = dinv.models.WaveletDenoiser(wv="db8", level=4, device=device)
-    rng = torch.Generator(device=device).manual_seed(42)
-    OUSDE = DiffusionSDE(score=score, T=1.0, rng=rng)
-
-    sample = OUSDE.forward_sde(x, num_steps=1000)
-
-    # x = torch.randn((2, 1, 28, 28), device=device)
-    # sample = OUSDE.backward_sde(x)
-    dinv.utils.plot([x, sample])
->>>>>>> fee616fe
+    dinv.utils.plot([x, sample_noise, sample])