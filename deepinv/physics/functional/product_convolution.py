from torch import Tensor
from deepinv.physics.functional.multiplier import (
    multiplier,
    multiplier_adjoint,
)
from deepinv.physics.functional import conv2d, conv_transpose2d
from deepinv.physics.functional.utils import bump_function
import torch
import torch.nn.functional as F
from typing import Tuple
import math


def product_convolution2d(
    x: Tensor, w: Tensor, h: Tensor, padding: str = "valid"
) -> torch.Tensor:
    r"""

    Product-convolution operator in 2d. Details available in the paper :footcite:t:`escande2017approximation`.

    This forward operator performs

    .. math::

        y = \sum_{k=1}^K h_k \star (w_k \odot x)

    where :math:`\star` is a convolution, :math:`\odot` is a Hadamard product, :math:`w_k` are multipliers :math:`h_k` are filters.

<<<<<<< HEAD
    :param torch.Tensor x: Tensor of size :math:`(B, C, H, W)`
    :param torch.Tensor w: Tensor of size :math:`(b, c, K, H, W)`. :math:`b \in \{1, B\}` and :math:`c \in \{1, C\}`
    :param torch.Tensor h: Tensor of size :math:`(b, c, K, h, w)`. :math:`b \in \{1, B\}` and :math:`c \in \{1, C\}`, :math:`h\leq H` and :math:`w\leq W`.
    :param padding: ( options = ``'valid'``, ``'circular'``, ``'replicate'``, ``'reflect'`` or ``'constant'``). If `padding = `'valid'` the blurred output is smaller than the image (no padding), otherwise the blurred output has the same size as the image.
=======
    :param torch.Tensor x: Tensor of size `(B, C, H, W)`
    :param torch.Tensor w: Tensor of size `(b, c, K, H, W)`. :math:`b \in \{1, B\}` and :math:`c \in \{1, C\}`
    :param torch.Tensor h: Tensor of size `(b, c, K, h, w)`. :math:`b \in \{1, B\}` and :math:`c \in \{1, C\}`, :math:`h\leq H` and :math:`w\leq W`.
    :param padding: ( options = `valid`, `circular`, `replicate`, `reflect`. If `padding = 'valid'` the blurred output is smaller than the image (no padding), otherwise the blurred output has the same size as the image.
>>>>>>> e1609f63

    :return: :class:`torch.Tensor` the blurry image.
    """

    K = w.size(2)
    result = 0.0
    for k in range(K):
        result += conv2d(
            multiplier(x, w[:, :, k, ...]), h[:, :, k, ...], padding=padding
        )

    return result


def product_convolution2d_adjoint(
    y: Tensor, w: Tensor, h: Tensor, padding: str = "valid"
) -> torch.Tensor:
    r"""

    Product-convolution adjoint operator in 2d.

    :param torch.Tensor x: Tensor of size (B, C, ...)
    :param torch.Tensor w: Tensor of size (b, c, K, ...)
    :param torch.Tensor h: Tensor of size (b, c, K, ...)
    :param padding: options = ``'valid'``, ``'circular'``, ``'replicate'``, ``'reflect'``.
        If `padding = 'valid'` the blurred output is smaller than the image (no padding),
        otherwise the blurred output has the same size as the image.
    """

    K = w.size(2)
    result = 0.0
    for k in range(K):
        result += multiplier_adjoint(
            conv_transpose2d(y, h[:, :, k, ...], padding=padding), w[:, :, k, ...]
        )

    return result


# METHOD 2: PRODUCT CONVOLUTION USING PATCHES


def product_convolution2d_patches(
    x: Tensor,
    w: Tensor,
    h: Tensor,
    patch_size: Tuple[int] = (256, 256),
    overlap: Tuple[int] = (128, 128),
) -> Tensor:
    r"""

    Product-convolution operator in 2d. Details available in the following paper:

    Escande, P., & Weiss, P. (2017).
    `Approximation of integral operators using product-convolution expansions. <https://hal.science/hal-01301235/file/Approximation_Integral_Operators_Convolution-Product_Expansion_Escande_Weiss_2016.pdf>`_
    Journal of Mathematical Imaging and Vision, 58, 333-348.

    The convolution is done by patches, using only 'valid' padding.
    This forward operator performs

    .. math::

        y = \sum_{k=1}^K h_k \star (w_k \odot x)

    where :math:`\star` is a convolution, :math:`\odot` is a Hadamard product, :math:`w_k` are multipliers :math:`h_k` are filters.

    :param torch.Tensor x: Tensor of size (B, C, H, W)
    :param torch.Tensor w: Tensor of size (b, c, K, patch_size, patch_size). b in {1, B} and c in {1, C}
    :param torch.Tensor h: Tensor of size (b, c, K, psf_size, psf_size). b in {1, B} and c in {1, C}, h<=H and w<=W
        where `K` is the number of patches.

    :return: torch.Tensor the blurry image.
    """
    patch_size = _as_pair(patch_size)
    overlap = _as_pair(overlap)
    psf_size = h.shape[-2:]

    patches = image_to_patches(
        x, patch_size=patch_size, overlap=overlap
    )  # (B, C, K1, K2, P1, P2)

    n_rows, n_cols = patches.size(2), patches.size(3)
    assert n_rows * n_cols == h.size(
        2
    ), f"The number of patches must be equal to the number of PSFs, got {n_rows*n_cols} and {h.size(2)}"

    # Flatten K1 and K2 to: (B, C, K, P1, P2)
    patches = patches.flatten(2, 3)
    patches = patches * w

    patches = F.pad(
        patches,
        pad=(psf_size[1] - 1, psf_size[1] - 1, psf_size[0] - 1, psf_size[0] - 1),
        value=0,
        mode="constant",
    )

    result = []
    for k in range(h.size(2)):
        result.append(
            conv2d(
                patches[:, :, k, ...],
                h[:, :, k, ...],
                padding="valid",
            )
        )
    # (B, C, K, H', W')
    result = torch.stack(result, dim=2)
    margin = (psf_size[0] - 1, psf_size[1] - 1)
    B, C, K, H, W = result.size()
    result = patches_to_image(
        result.view(B, C, n_rows, n_cols, H, W),
        _add_tuple(overlap, _add_tuple(psf_size, (-1,) * len(psf_size))),
    )[..., margin[0] : -margin[0], margin[1] : -margin[1]]
    return result


def product_convolution2d_adjoint_patches(
    y: Tensor,
    w: Tensor,
    h: Tensor,
    patch_size: Tuple[int] = (256, 256),
    overlap: Tuple[int] = (128, 128),
) -> Tensor:
    r"""

    Product-convolution operator in 2d. Details available in the following paper:

    Escande, P., & Weiss, P. (2017).
    `Approximation of integral operators using product-convolution expansions. <https://hal.science/hal-01301235/file/Approximation_Integral_Operators_Convolution-Product_Expansion_Escande_Weiss_2016.pdf>`_
    Journal of Mathematical Imaging and Vision, 58, 333-348.

    The convolution is done by patches, using only 'valid' padding.
    This forward operator performs

    .. math::

        y = \sum_{k=1}^K h_k \star (w_k \odot x)

    where :math:`\star` is a convolution, :math:`\odot` is a Hadamard product, :math:`w_k` are multipliers :math:`h_k` are filters.

    :param torch.Tensor y: Tensor of size (B, C, H, W)
    :param torch.Tensor w: Tensor of size (b, c, K, patch_size, patch_size). b in {1, B} and c in {1, C}
    :param torch.Tensor h: Tensor of size (b, c, K, psf_size, psf_size). b in {1, B} and c in {1, C}, h<=H and w<=W

    :return: torch.Tensor x
    """
    patch_size = _as_pair(patch_size)
    overlap = _as_pair(overlap)
    psf_size = h.shape[-2:]
    y = F.pad(
        y,
        pad=(psf_size[1] - 1, psf_size[1] - 1, psf_size[0] - 1, psf_size[0] - 1),
        value=0,
        mode="constant",
    )

    patches = image_to_patches(
        y,
        patch_size=_add_tuple(patch_size, _add_tuple(psf_size, (-1,) * len(psf_size))),
        overlap=_add_tuple(overlap, _add_tuple(psf_size, (-1,) * len(psf_size))),
    )
    # (B, C, K1, K2, P1, P2)

    n_rows, n_cols = patches.size(2), patches.size(3)
    assert n_rows * n_cols == h.size(
        2
    ), "The number of patches must be equal to the number of PSFs"

    patches = patches.flatten(2, 3)
    result = []
    for k in range(h.size(2)):
        result.append(
            conv_transpose2d(patches[:, :, k, ...], h[:, :, k, ...], padding="valid"),
        )
    # (B, C, K, H', W')
    result = torch.stack(result, dim=2)
    margin = (psf_size[0] - 1, psf_size[1] - 1)
    result = result[..., margin[0] : -margin[0], margin[1] : -margin[1]]
    result = result * w
    B, C, _, H, W = result.size()
    return patches_to_image(result.view(B, C, n_rows, n_cols, H, W), overlap)


def get_psf_pconv2d_patch(
    h: Tensor,
    w: Tensor,
    position: Tuple[int],
    overlap: Tuple[int],
    num_patches: Tuple[int],
):
    r"""
    Get the PSF at the given position of the :meth:`deepinv.physics.functional.product_convolution2d_patches` function.

    :param torch.Tensor w: Tensor of size (b, C, K, H, W). b in {1, B} and c in {1, C}
    :param torch.Tensor h: Tensor of size (B, C, K, h, w). h<=H and w<=W

    :param Tuple[int] position: Position of the PSF patch (B, N, 2)
    :param Tuple[int] overlap: Overlap between PSF patches
    :param Tuple[int] num_patches: Number of PSF patches


    :return: PSF at the given position (B, C, N, psf_size, psf_size)
    """
    patch_size = w.shape[-2:]
    index_h = []
    index_w = []
    patch_position_h = []
    patch_position_w = []

    B, N = position.shape[:2]
    # Possible to use torch.vmap to parallelize these loops
    for p in position.tolist():
        for pos in p:
            ih, iw, ph, pw = get_index_and_position(
                pos, patch_size, overlap, num_patches
            )

            index_h.append(ih)
            index_w.append(iw)
            patch_position_h.append(ph)
            patch_position_w.append(pw)
    index_h, weight_h = pad_sublist(index_h)
    index_w, weight_w = pad_sublist(index_w)
    patch_position_h, _ = pad_sublist(patch_position_h)
    patch_position_w, _ = pad_sublist(patch_position_w)

    index_h = torch.tensor(index_h, device=h.device, dtype=torch.long).view(B, N, -1)
    index_w = torch.tensor(index_w, device=h.device, dtype=torch.long).view(B, N, -1)
    weight_h = torch.tensor(weight_h, device=h.device, dtype=torch.long).view(B, N, -1)
    weight_w = torch.tensor(weight_w, device=h.device, dtype=torch.long).view(B, N, -1)

    patch_position_h = torch.tensor(
        patch_position_h, device=h.device, dtype=torch.long
    ).view(B, N, -1)
    patch_position_w = torch.tensor(
        patch_position_w, device=h.device, dtype=torch.long
    ).view(B, N, -1)

    # Reshape the PSF and the multipliers
    h = h.view(
        h.size(0), h.size(1), num_patches[0], num_patches[1], h.size(3), h.size(4)
    )
    w = w.view(
        w.size(0), w.size(1), num_patches[0], num_patches[1], w.size(3), w.size(4)
    )

    h_selected = h[
        torch.arange(h.size(0), device=h.device, dtype=torch.long)[:, None, None, None],
        :,
        index_h[..., None, :],
        index_w[..., :, None],
        ...,
    ]
    w_selected = w[
        torch.arange(w.size(0), device=w.device, dtype=torch.long)[:, None, None, None],
        :,
        index_h[..., None, :],
        index_w[..., :, None],
        patch_position_h[..., None, :],
        patch_position_w[..., :, None],
    ]

    weight = weight_h[..., None, :] * weight_w[..., None]
    psf = torch.sum(
        h_selected * w_selected[..., None, None] * weight[..., None, None, None],
        dim=(2, 3),
    )
    return psf.transpose(1, 2)


def get_psf_pconv2d_eigen(h, w, position):
    r"""
    Get the PSF at the given position of the :meth:`deepinv.physics.functional.product_convolution2d` function.
    :param torch.Tensor w: Tensor of size (B, C, K, H, W).
    :param torch.Tensor h: Tensor of size (B, C, K, h, w).
    :param torch.Tensor position: Position of the PSF, a Tensor of size (B, n_position, 2)

    :return torch.Tensor: PSF at position of shape (B, C, n_position, psf_size, psf_size)
    """
    batch_index = torch.arange(w.size(0), dtype=torch.long, device=w.device)
    position_h = position[..., 0:1]
    position_w = position[..., 1:2]
    w_selected = (
        w[
            batch_index[:, None, None],
            ...,
            position_h,
            position_w,
        ]
        .squeeze(2)
        .transpose(1, 2)
    )
    return torch.sum(h[:, :, None, ...] * w_selected[..., None, None], dim=3).flip(
        (-1, -2)
    )


# UTILITY FUNCTIONS
def get_index_and_position(
    position: Tuple[int],
    patch_size: Tuple[int],
    overlap: Tuple[int],
    num_patches: Tuple[int],
):
    r"""
    Get the PSF index at the given position of the :meth:`deepinv.physics.functional.product_convolution2d_patches` function.

    :param Tuple[int] position: Position of the point of which we want to infer the PSf (row, column)
    :param Tuple[int] overlap: Overlap between PSF patches
    :param Tuple[int] num_patches: Number of PSF patches


    :return: index_h, index_w, patch_position_h, patch_position_w
    """
    overlap = _as_pair(overlap)
    patch_size = _as_pair(patch_size)
    stride = _add_tuple(patch_size, overlap, -1)

    if isinstance(position, torch.Tensor):
        position = position.tolist()

    max_size = (
        patch_size[0] + (num_patches[0] - 1) * stride[0],
        patch_size[1] + (num_patches[1] - 1) * stride[1],
    )

    n_min = (
        math.floor((position[0] - patch_size[0]) / stride[0]),
        math.floor((position[1] - patch_size[1]) / stride[1]),
    )
    n_min = (max(n_min[0], 0), max(n_min[1], 0))
    n_max = (math.floor(position[0] / stride[0]), math.floor(position[1] / stride[1]))

    index_h = []
    index_w = []
    patch_position_h = []
    patch_position_w = []
    # VERTICAL INDEX
    # i = n[0]
    for i in range(n_min[0], n_max[0] + 1):
        left = i * stride[0]
        right = left + patch_size[0]

        if (left <= position[0]) and (position[0] < right) and (right <= max_size[0]):
            index_h.append(i)
            patch_position_h.append(position[0] - i * stride[0])

    # HORIZONTAL INDEX
    for j in range(n_min[1], n_max[1] + 1):
        left = j * stride[1]
        right = left + patch_size[1]

        if (left <= position[1]) and (position[1] < right) and (right <= max_size[1]):
            index_w.append(j)
            patch_position_w.append(position[1] - j * stride[1])

    # print(index_h, index_w, patch_position_h, patch_position_w)
    if len(index_h) == 0 or len(index_w) == 0:
        raise ValueError(f"The position center {position} is not valid.")
    return index_h, index_w, patch_position_h, patch_position_w


def unity_partition_function_1d(
    image_size: int, patch_size: int, overlap: int, mode: str = "bump"
):
    r"""
    Define the partition function, which is 1 on [-a, a] and decrease to 0 on - (a + b) and (a + b)
    where a = patch_size / 2 - overlap and b = overlap.

    :param int image_size: the size the dimension of image
    :param int patch_size: the size of patch along a dimension
    :param int overlap: overlapping size of patch along a dimension
    :param str mode: 'linear' or 'bump' are supported. Defined how the function is decreased.
    """
    n_patch = (image_size - patch_size) // (patch_size - overlap) + 1
    max = patch_size + (n_patch - 1) * (patch_size - overlap)
    t = torch.linspace(-max // 2, max // 2, max)
    if mode.lower() == "bump":
        mask = bump_function(t, patch_size / 2 - overlap, overlap).roll(
            shifts=-max // 2 + patch_size // 2
        )
    elif mode.lower() == "linear":
        a = patch_size / 2 - overlap
        b = overlap

        def linear(x):
            return ((a + b) / b - x.abs().clip(0, a + b) / b).abs().clip(0, 1)

        mask = linear(t).roll(shifts=-max // 2 + patch_size // 2)

    masks = torch.stack(
        [mask.roll(shifts=(patch_size - overlap) * i) for i in range(n_patch)], dim=0
    )
    masks[0, :overlap] = 1.0
    masks[-1, -overlap:] = 1.0
    masks = masks / masks.sum(dim=0, keepdims=True)
    return masks


def unity_partition_function_2d(
    image_size: Tuple[int],
    patch_size: Tuple[int],
    overlap: Tuple[int],
    mode: str = "bump",
):
    r"""
    Unity partition function in 2D. Similar to :meth:`deepinv.physics.functional.product_convolution.unity_partition_function_1d`
    This function will create the mask corresponding to the patches output from :meth:`deepinv.physics.functional.product_convolution.image_to_patches`.

    :param tuple image_size: size of the image in the format (height, width)
    :param tuple patch_size: size of the patch in the format (height, width)
    :param tuple overlap: overlap size of the patch in the format (height, width)
    :param str mode: 'linear' or 'bump' are supported. Defined how the function is decreased. Default to `bump`.
    """
    if isinstance(image_size, int):
        image_size = (image_size, image_size)

    if isinstance(patch_size, int):
        patch_size = (patch_size, patch_size)

    if isinstance(overlap, int):
        overlap = (overlap, overlap)

    masks_x = unity_partition_function_1d(
        image_size[0], patch_size[0], overlap[0], mode
    )
    masks_y = unity_partition_function_1d(
        image_size[1], patch_size[1], overlap[1], mode
    )
    masks = torch.tensordot(masks_x, masks_y, dims=0)
    masks = masks.permute(0, 2, 1, 3)
    masks = masks / (masks.sum(dim=(0, 1), keepdims=True) + 1e-8)
    return masks


def crop_unity_partition_2d(
    masks, patch_size: Tuple[int], overlap: Tuple[int], psf_size: Tuple[int]
):
    r"""
    Crop the mask generated by unity_partition_function_2d.

    :param torch.Tensor masks: mask of shape (K_h, K_w, image_size, image_size) representing the the mask corresponding to each patch.
    :return:
        :rtype Tensor masks: mask of shape (K_h, K_w, patch_size, patch_size) representing the the mask corresponding to each patch.
        :rtype Tensor index: index of shape (K_h, K_w, 2) representing the index of the mask centers.
    """

    if isinstance(patch_size, int):
        patch_size = (patch_size, patch_size)

    if isinstance(overlap, int):
        overlap = (overlap, overlap)

    if isinstance(psf_size, int):
        psf_size = (psf_size, psf_size)

    diff_h = patch_size[0] - overlap[0]
    diff_w = patch_size[1] - overlap[1]
    supp_h = patch_size[0]
    supp_w = patch_size[1]

    index = torch.zeros(
        masks.size(0), masks.size(1), supp_h, supp_w, device=masks.device
    )
    cropped_masks = torch.zeros(
        masks.size(0), masks.size(1), patch_size[0], patch_size[1], device=masks.device
    )
    for h in range(masks.size(0)):
        for w in range(masks.size(1)):
            cropped_masks[h, w] = masks[
                h, w, h * diff_h : h * diff_h + supp_h, w * diff_w : w * diff_w + supp_w
            ]
            index[h, w, 0] = h * diff_h + psf_size[0] // 2
            index[h, w, 1] = w * diff_w + psf_size[1] // 2

    return cropped_masks, index


def image_to_patches(image: Tuple[int], patch_size: Tuple[int], overlap: Tuple[int]):
    """
    Splits an image into patches with specified patch size and overlap.
    The image will be cropped to the appropriate size so that all patches have the same size.

    Parameters:
        image (torch.Tensor): Input image tensor of shape (B, C, H, W).
        patch_size (int): Size of each patch (patch_size x patch_size).
        overlap (int): Overlapping size between patches.

    Returns:
        torch.Tensor: Batch of patches of shape (B, C, n_rows, n_cols, patch_size, patch_size).

    """
    patch_size = _as_pair(patch_size)
    overlap = _as_pair(overlap)

    # Ensure image is a tensor
    if not isinstance(image, torch.Tensor):
        raise TypeError("Image should be a torch.Tensor")

    stride = (patch_size[0] - overlap[0], patch_size[1] - overlap[1])
    # Ensure the patch size and overlap are valid
    assert (stride[0] > 0) * (stride[1] > 0), "Patch size must be greater than overlap"

    patches = image.unfold(2, patch_size[0], stride[0]).unfold(
        3, patch_size[1], stride[1]
    )
    return patches.contiguous()


def patches_to_image(patches: Tuple[int], overlap: Tuple[int]):
    """
    Reconstruct a batch of images from patches.
    This function is the reverse of  `patches_to_image`

    Parameters:
        patches (torch.Tensor): Input image tensor of shape (B, C, n_rows, n_cols, patch_size, patch_size).
        patch_size (int): Size of each patch (patch_size x patch_size).
        overlap (int): Overlapping size between patches.

    Returns:
        torch.Tensor: Batch of image of shape (B, C, H, W).
    """

    if isinstance(overlap, int):
        overlap = (overlap, overlap)
    B, C, num_patches_h, num_patches_w, h, w = patches.size()

    output_size = (
        h + (num_patches_h - 1) * (h - overlap[0]),
        w + (num_patches_w - 1) * (w - overlap[1]),
    )
    if not isinstance(patches, torch.Tensor):
        raise TypeError("Patches should be a torch.Tensor")

    # Rearrange the patches to have the desired shape (B, num_patches_h * num_patches_w, C, h, w)
    patches = (
        patches.permute(0, 2, 3, 1, 4, 5)
        .contiguous()
        .view(B, num_patches_h * num_patches_w, C, h, w)
    )

    # Now reverse the process using torch.fold
    # Calculate the number of patches
    num_patches = num_patches_h * num_patches_w

    # Reshape the patches to (B, C*h*w, num_patches)
    patches = patches.view(B, num_patches, C * h * w).permute(0, 2, 1)
    stride = (h - overlap[0], w - overlap[1])
    # Fold the patches back into the image
    output = F.fold(
        patches,
        output_size=output_size,
        kernel_size=(h, w),
        stride=stride,
    )
    return output.contiguous()


def _add_tuple(a: tuple, b: tuple, constant: float = 1) -> tuple:
    r"""
    Add 2 tuples element-wise, where the second tuple is multiplied by constant:

        `output[i] = a[i] + b[i] * constant`

    :param tuple a: First tuple
    :param tuple b: Second tuple
    :param float constant: The constant to multiply the second tuple

    :return: (tuple) the output tuple.
    """
    assert len(a) == len(b), "Input must have the same length"
    return tuple(a[i] + constant * b[i] for i in range(len(a)))


def _as_pair(input: tuple | int) -> tuple:
    r"""
    Make sure that the input is a pair.

    :param Union[Tuple, int] input: Input to be made a pair.

    :return: (Tuple) a pair of the input, if it is already a pair, or a pair with the input and itself.
    """
    if isinstance(input, int):
        return (input, input)
    elif isinstance(input, (tuple, list)):
        return input


def pad_sublist(input: list):
    """
    Pads each sublist in the given list of `input` to ensure all sublists
    have the same length as the longest sublist.

    The padding is done by repeating the last values of each sublist

    :param list input: List of lists where each sublist may have varying lengths.

    :return: A new list of lists where all sublists have the same length.
    :Example:

    >>> input = [[1, 2, 3], [4, 5], [6]]
    >>> pad_sublist(input, value=0)
    [[1, 2, 3], [4, 5, 0], [6, 0, 0]]
    """
    max_length = max(len(sublist) for sublist in input)
    padded_weight = [
        [1] * len(sublist) + [0] * (max_length - len(sublist)) for sublist in input
    ]
    padded_list = [
        sublist + [sublist[-1]] * (max_length - len(sublist)) for sublist in input
    ]

    return padded_list, padded_weight


def compute_patch_info(
    image_size: Tuple[int], patch_size: Tuple[int], overlap: Tuple[int]
):
    r"""
    Compute all information about the patches generated from the given image of image_size.

    :param Tuple[int] image_size: image size in (height, width)
    :param Tuple[int] patch_size: patch size in (height, width)
    :param Tuple[int] overlap: overlap size in (height, width)

    :returns: (Dictionary) a dictionary containing all information about the patches, containing:
        - stride
        - num_patches (height, width)
        - max_size (height, width): the size of image which can be split into patches.
            Pixels from max_size to image_size will be cropped.
    """

    image_size = _as_pair(image_size)
    patch_size = _as_pair(patch_size)
    overlap = _as_pair(overlap)

    stride = _add_tuple(patch_size, overlap, -1)
    num_patches = (
        (image_size[0] - patch_size[0]) // stride[0] + 1,
        (image_size[1] - patch_size[1]) // stride[1] + 1,
    )

    max_size = (
        patch_size[0] + (num_patches[0] - 1) * stride[0],
        patch_size[1] + (num_patches[1] - 1) * stride[1],
    )
    patch_info = {
        "stride": stride,
        "num_patches": num_patches,
        "max_size": max_size,
    }
    return patch_info


class PatchHandler:
    r"""
    Class to handle patch information.

    :param Tuple[int] image_size: image size in (height, width)
    :param Tuple[int] patch_size: patch size in (height, width)
    :param Tuple[int] overlap: overlap size in (height, width)
    """

    @staticmethod
    def compute_patch_info(
        image_size: Tuple[int], patch_size: Tuple[int], overlap: Tuple[int]
    ):
        r"""
        Compute all information about the patches generated from the given image of image_size.

        :param Tuple[int] image_size: image size in (height, width)
        :param Tuple[int] patch_size: patch size in (height, width)
        :param Tuple[int] overlap: overlap size in (height, width)

        :returns: (Dictionary) a dictionary containing all information about the patches, containing:
            - stride
            - num_patches (height, width)
            - max_size (height, width): the size of image which can be split into patches.
                Pixels from max_size to image_size will be cropped.
        """

        image_size = _as_pair(image_size)
        patch_size = _as_pair(patch_size)
        overlap = _as_pair(overlap)

        stride = _add_tuple(patch_size, overlap, -1)
        num_patches = (
            (image_size[0] - patch_size[0]) // stride[0] + 1,
            (image_size[1] - patch_size[1]) // stride[1] + 1,
        )

        max_size = (
            patch_size[0] + (num_patches[0] - 1) * stride[0],
            patch_size[1] + (num_patches[1] - 1) * stride[1],
        )

        return stride, num_patches, max_size

    @staticmethod
    def patches_to_image(patches: Tuple[int], overlap: Tuple[int]):
        """
        Reconstruct a batch of images from patches.
        This function is the reverse of  `patches_to_image`

        Parameters:
            patches (torch.Tensor): Input image tensor of shape (B, C, n_rows, n_cols, patch_size, patch_size).
            patch_size (int): Size of each patch (patch_size x patch_size).
            overlap (int): Overlapping size between patches.

        Returns:
            torch.Tensor: Batch of image of shape (B, C, H, W).
        """

        if isinstance(overlap, int):
            overlap = (overlap, overlap)
        B, C, num_patches_h, num_patches_w, h, w = patches.size()

        output_size = (
            h + (num_patches_h - 1) * (h - overlap[0]),
            w + (num_patches_w - 1) * (w - overlap[1]),
        )
        if not isinstance(patches, torch.Tensor):
            raise TypeError("Patches should be a torch.Tensor")

        # Rearrange the patches to have the desired shape (B, num_patches_h * num_patches_w, C, h, w)
        patches = (
            patches.permute(0, 2, 3, 1, 4, 5)
            .contiguous()
            .view(B, num_patches_h * num_patches_w, C, h, w)
        )

        # Now reverse the process using torch.fold
        # Calculate the number of patches
        num_patches = num_patches_h * num_patches_w

        # Reshape the patches to (B, C*h*w, num_patches)
        patches = patches.view(B, num_patches, C * h * w).permute(0, 2, 1)
        stride = (h - overlap[0], w - overlap[1])
        # Fold the patches back into the image
        output = F.fold(
            patches,
            output_size=output_size,
            kernel_size=(h, w),
            stride=stride,
        )

        return output.contiguous()

    @staticmethod
    def image_to_patches(
        image: Tuple[int], patch_size: Tuple[int], overlap: Tuple[int]
    ):
        """
        Splits an image into patches with specified patch size and overlap.
        The image will be cropped to the appropriate size so that all patches have the same size.

        Parameters:
            image (torch.Tensor): Input image tensor of shape (B, C, H, W).
            patch_size (int): Size of each patch (patch_size x patch_size).
            overlap (int): Overlapping size between patches.

        Returns:
            torch.Tensor: Batch of patches of shape (B, C, n_rows, n_cols, patch_size, patch_size).

        """
        patch_size = _as_pair(patch_size)
        overlap = _as_pair(overlap)

        # Ensure image is a tensor
        if not isinstance(image, torch.Tensor):
            raise TypeError("Image should be a torch.Tensor")

        stride = (patch_size[0] - overlap[0], patch_size[1] - overlap[1])
        # Ensure the patch size and overlap are valid
        assert (stride[0] > 0) * (
            stride[1] > 0
        ), "Patch size must be greater than overlap"

        patches = image.unfold(2, patch_size[0], stride[0]).unfold(
            3, patch_size[1], stride[1]
        )
        return patches.contiguous()<|MERGE_RESOLUTION|>--- conflicted
+++ resolved
@@ -26,17 +26,10 @@
 
     where :math:`\star` is a convolution, :math:`\odot` is a Hadamard product, :math:`w_k` are multipliers :math:`h_k` are filters.
 
-<<<<<<< HEAD
     :param torch.Tensor x: Tensor of size :math:`(B, C, H, W)`
     :param torch.Tensor w: Tensor of size :math:`(b, c, K, H, W)`. :math:`b \in \{1, B\}` and :math:`c \in \{1, C\}`
     :param torch.Tensor h: Tensor of size :math:`(b, c, K, h, w)`. :math:`b \in \{1, B\}` and :math:`c \in \{1, C\}`, :math:`h\leq H` and :math:`w\leq W`.
     :param padding: ( options = ``'valid'``, ``'circular'``, ``'replicate'``, ``'reflect'`` or ``'constant'``). If `padding = `'valid'` the blurred output is smaller than the image (no padding), otherwise the blurred output has the same size as the image.
-=======
-    :param torch.Tensor x: Tensor of size `(B, C, H, W)`
-    :param torch.Tensor w: Tensor of size `(b, c, K, H, W)`. :math:`b \in \{1, B\}` and :math:`c \in \{1, C\}`
-    :param torch.Tensor h: Tensor of size `(b, c, K, h, w)`. :math:`b \in \{1, B\}` and :math:`c \in \{1, C\}`, :math:`h\leq H` and :math:`w\leq W`.
-    :param padding: ( options = `valid`, `circular`, `replicate`, `reflect`. If `padding = 'valid'` the blurred output is smaller than the image (no padding), otherwise the blurred output has the same size as the image.
->>>>>>> e1609f63
 
     :return: :class:`torch.Tensor` the blurry image.
     """
