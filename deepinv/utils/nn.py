--- conflicted
+++ resolved
@@ -5,11 +5,7 @@
 
 def get_freer_gpu():
     """
-<<<<<<< HEAD
-
-=======
->>>>>>> 91249843
-    Returns the GPU device with the most free memory.
+        Returns the GPU device with the most free memory.
 
     """
     try:
