--- conflicted
+++ resolved
@@ -21,15 +21,9 @@
         update_prior_fn=None,
         max_iter=50,
         early_stop=True,
-<<<<<<< HEAD
         init_metrics_fn=None,
         update_metrics_fn=None,
         check_conv_fn=None,
-=======
-        crit_conv="residual",
-        thres_conv=1e-5,
-        verbose=False,
->>>>>>> 71743d65
     ):
         super().__init__()
         self.iterator = iterator
@@ -48,32 +42,17 @@
             cur_prior = self.update_prior_fn(it)
             cur_params = self.update_params_fn_pre(it, x, x_prev)
             x_prev = x
-<<<<<<< HEAD
             x = self.iterator(x, cur_prior, cur_params, *args)
             metrics = self.update_metrics_fn(metrics, x_prev, x, **kwargs)
             if self.early_stop and self.check_conv_fn(it, x_prev, x) and it > 1:
                 break
         return x, metrics
 
-=======
-            x = self.iterator(x, cur_prior, cur_params, *args, **kwargs)
-            if (
-                check_conv(
-                    x_prev, x, it, self.crit_conv, self.thres_conv, verbose=self.verbose
-                )
-                and it > 1
-            ):
-                self.has_converged = True
-                if self.early_stop:
-                    if self.verbose:
-                        print("Convergence reached at iteration ", it)
-                    break
-        return x
->>>>>>> 71743d65
 
 
 class AndersonAcceleration(FixedPoint):
     """
+    TO DO: TO BE FIXED.
     Anderson Acceleration for accelerated fixed-point resolution. Strongly inspired from http://implicit-layers-tutorial.org/deep_equilibrium_models/.
     Foward is called with init a tuple (x,) with x the initialization tensor of shape BxCxHxW and iterator optional arguments.
 
