--- conflicted
+++ resolved
@@ -89,12 +89,9 @@
     "libcpab",
     "sigpy",
     "astra-toolbox>=2.2.0,!=2.3.0; platform_system=='Linux'",
-<<<<<<< HEAD
+    "spyrit>=3.0.0; platform_system=='Linux'",
     "diffusers", 
     "transformers",
-=======
-    "spyrit>=3.0.0; platform_system=='Linux'",
->>>>>>> c12019a6
 ]
 
 # optional dependencies for specific datasets
